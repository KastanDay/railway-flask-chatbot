<<<<<<< HEAD
FLASK_PORT=8188

# SQLITE_DB_NAME=uiuc-chat-backend-sqlite.db	# Note: SQLITE will be deprecated in the future and switched to Supabase.

# API Keys
OPENAI_API_KEY=your_openai_api_key # You need openai api key for the chatbot to work

# Qdrant (Vector DB)	
QDRANT_URL=http://localhost:9001	
QDRANT_COLLECTION_NAME=uiuc-chat	
QDRANT_API_KEY=dummy_qdrant_api_key
=======
# ALL SERVICES ARE CONFIGURED HERE. 
# You can use these defaults, or BYO services to fit your needs.
# The defaults should work 'out of the box' without any changes.
# ⚠️ For Security, we recommend changing all variables marked with CHANGE ME.

# OpenAI key is REQUIRED for Embeddings during ingest & RAG retrieval
OPENAI_API_KEY=  # ⚠️ CHANGE ME

# Qdrant Vector DB
QDRANT_URL=qdrant:6333 # container name
QDRANT_COLLECTION_NAME=uiuc-chat	
QDRANT_API_KEY=your-strong-key-here # ⚠️ CHANGE ME
>>>>>>> b196b60e

# Object Storage: You can use either Minio or S3. Choose one, not both. Minio is used by default.
MINIO_URL=http://minio:9001 # You MUST comment this out if using AWS S3.
AWS_ACCESS_KEY_ID=minioadmin # ⚠️ CHANGE ME
AWS_SECRET_ACCESS_KEY=minioadmin # ⚠️ CHANGE ME
S3_BUCKET_NAME=uiuc-chat

# For SQL, you have 3 options: Supabase, Postgres, or SQLite. Choose only one. 
# Self-hosted Supabase is used by default, see here for more info on self hosted Supabase: https://supabase.com/docs/guides/self-hosting

# DEFAULT SQL: Supabase
# TODO: FIGURE OUT THE DEFAULTS HERE
# SUPABASE_USER=
# SUPABASE_PASSWORD=
# SUPABASE_URL=

<<<<<<< HEAD
# Postgres (Supabase) connection
POSTGRES_PASSWORD=your-super-secret-and-long-postgres-password  # Must match Supabase's password
POSTGRES_HOST=supabase-db
POSTGRES_PORT=5432
POSTGRES_DB=postgres
POSTGRES_USER=postgres
=======
# Or, bring your own Postgres (from outside this repo):
# POSTGRES_USER=
# POSTGRES_PASSWORD=
# POSTGRES_URL=
>>>>>>> b196b60e

# Or, use SQLite. I'm a huge fan of SQLite:
# SQLITE_DB_NAME=uiuc-chat-backend-sqlite.db

# Ingest queue state is managed by Redis
INGEST_REDIS_HOST=redis # container name
INGEST_REDIS_PORT=6379
INGEST_REDIS_PASSWORD=your-strong-password-here # ⚠️ CHANGE ME

# Main backend Flask app
FLASK_PORT=8000

# Optional services. Adds functionality if you want it, but not necessary.	
# NOMIC_API_KEY=	
# POSTHOG_API_KEY=	
# SENTRY_DSN=	
# EMAIL_SENDER=	
# N8N_URL=	<|MERGE_RESOLUTION|>--- conflicted
+++ resolved
@@ -1,16 +1,3 @@
-<<<<<<< HEAD
-FLASK_PORT=8188
-
-# SQLITE_DB_NAME=uiuc-chat-backend-sqlite.db	# Note: SQLITE will be deprecated in the future and switched to Supabase.
-
-# API Keys
-OPENAI_API_KEY=your_openai_api_key # You need openai api key for the chatbot to work
-
-# Qdrant (Vector DB)	
-QDRANT_URL=http://localhost:9001	
-QDRANT_COLLECTION_NAME=uiuc-chat	
-QDRANT_API_KEY=dummy_qdrant_api_key
-=======
 # ALL SERVICES ARE CONFIGURED HERE. 
 # You can use these defaults, or BYO services to fit your needs.
 # The defaults should work 'out of the box' without any changes.
@@ -23,7 +10,6 @@
 QDRANT_URL=qdrant:6333 # container name
 QDRANT_COLLECTION_NAME=uiuc-chat	
 QDRANT_API_KEY=your-strong-key-here # ⚠️ CHANGE ME
->>>>>>> b196b60e
 
 # Object Storage: You can use either Minio or S3. Choose one, not both. Minio is used by default.
 MINIO_URL=http://minio:9001 # You MUST comment this out if using AWS S3.
@@ -40,19 +26,12 @@
 # SUPABASE_PASSWORD=
 # SUPABASE_URL=
 
-<<<<<<< HEAD
-# Postgres (Supabase) connection
+# Or, bring your own Postgres (from outside this repo):
 POSTGRES_PASSWORD=your-super-secret-and-long-postgres-password  # Must match Supabase's password
 POSTGRES_HOST=supabase-db
 POSTGRES_PORT=5432
 POSTGRES_DB=postgres
 POSTGRES_USER=postgres
-=======
-# Or, bring your own Postgres (from outside this repo):
-# POSTGRES_USER=
-# POSTGRES_PASSWORD=
-# POSTGRES_URL=
->>>>>>> b196b60e
 
 # Or, use SQLite. I'm a huge fan of SQLite:
 # SQLITE_DB_NAME=uiuc-chat-backend-sqlite.db
