--- conflicted
+++ resolved
@@ -70,10 +70,7 @@
         self.aws_access_key_id = os.getenv('AWS_ACCESS_KEY_ID')
         self.aws_secret_access_key = os.getenv('AWS_SECRET_ACCESS_KEY')
         self.posthog_api_key = os.getenv('POSTHOG_API_KEY')
-<<<<<<< HEAD
-=======
         self.posthog = None
->>>>>>> b947acbd
     
     def initialize_resources(self):
         # Initialize clients and resources when needed
@@ -276,11 +273,7 @@
                             'error':
                                 f"We don't have a ingest method for this filetype: {file_extension} (with generic type {mime_type}), for file: {s3_path}"
                         }
-<<<<<<< HEAD
-                        if self.posthog: 
-=======
                         if self.posthog:
->>>>>>> b947acbd
                             self.posthog.capture(
                                 'distinct_id_of_the_user',
                                 event='ingest_failure',
@@ -300,11 +293,7 @@
             err = f"❌❌ Error in /ingest: `{inspect.currentframe().f_code.co_name}`: {e}\nTraceback:\n", traceback.format_exc()  # type: ignore
 
             success_status['failure_ingest'] = {'s3_path': s3_path, 'error': f"MAJOR ERROR DURING INGEST: {err}"}
-<<<<<<< HEAD
-            if self.posthog: 
-=======
             if self.posthog:
->>>>>>> b947acbd
                 self.posthog.capture('distinct_id_of_the_user',
                                     event='ingest_failure',
                                     properties={
@@ -322,11 +311,7 @@
     def ingest_single_web_text(self, course_name: str, base_url: str, url: str, content: str, readable_filename: str, **kwargs) -> Dict[str, None | str | Dict[str, str]]:
         """Crawlee integration
         """
-<<<<<<< HEAD
-        if self.posthog: 
-=======
         if self.posthog:
->>>>>>> b947acbd
             self.posthog.capture('distinct_id_of_the_user',
                                 event='ingest_single_web_text_invoked',
                                 properties={
@@ -350,11 +335,7 @@
                 'base_url': base_url,
             }]
             self.split_and_upload(texts=text, metadatas=metadatas, **kwargs)
-<<<<<<< HEAD
-            if self.posthog: 
-=======
             if self.posthog:
->>>>>>> b947acbd
                 self.posthog.capture('distinct_id_of_the_user',
                                     event='ingest_single_web_text_succeeded',
                                     properties={
@@ -819,11 +800,7 @@
             
     
     def _ocr_pdf(self, s3_path: str, course_name: str, **kwargs):
-<<<<<<< HEAD
-        if self.posthog: 
-=======
         if self.posthog:
->>>>>>> b947acbd
             self.posthog.capture('distinct_id_of_the_user',
                                 event='ocr_pdf_invoked',
                                 properties={
@@ -857,11 +834,7 @@
                 } for page in pdf_pages_OCRed
             ]
             pdf_texts = [page['text'] for page in pdf_pages_OCRed]
-<<<<<<< HEAD
-            if self.posthog: 
-=======
             if self.posthog:
->>>>>>> b947acbd
                 self.posthog.capture('distinct_id_of_the_user',
                                     event='ocr_pdf_succeeded',
                                     properties={
@@ -1008,12 +981,7 @@
         logging.info(f"Split and upload invoked with {len(texts)} texts and {len(metadatas)} metadatas")
         print(f"In split and upload. Metadatas: {metadatas}")
         print("KWARGS: ", kwargs)
-<<<<<<< HEAD
-
-        if self.posthog: 
-=======
         if self.posthog:
->>>>>>> b947acbd
             self.posthog.capture('distinct_id_of_the_user',
                                 event='split_and_upload_invoked',
                                 properties={
@@ -1046,11 +1014,7 @@
             logging.info(f"Before checking for duplicates")
             is_duplicate = self.check_for_duplicates(input_texts, metadatas)
             if is_duplicate:
-<<<<<<< HEAD
-                if self.posthog: 
-=======
                 if self.posthog:
->>>>>>> b947acbd
                     self.posthog.capture('distinct_id_of_the_user',
                                         event='split_and_upload_succeeded',
                                         properties={
@@ -1146,12 +1110,7 @@
                     if count == 0:
                         print("Error in adding to doc groups")
                         raise ValueError("Error in adding to doc groups")
-<<<<<<< HEAD
-
-            if self.posthog: 
-=======
             if self.posthog:
->>>>>>> b947acbd
                 self.posthog.capture('distinct_id_of_the_user',
                                     event='split_and_upload_succeeded',
                                     properties={
