import os
from typing import Any

import tiktoken


def count_tokens_and_cost(
    prompt: str,
    completion: str = '',
    openai_model_name: str = "gpt-3.5-turbo"):  # -> tuple[int, float] | tuple[int, float, int, float]:
  """
  Returns the number of tokens in a text string.

  Only the first parameter is required, a string of text to measure. The completion and model name are optional.

  num_tokens, prompt_cost = count_tokens_and_cost(prompt="hello there")
  num_tokens_prompt, prompt_cost, num_tokens_completion, completion_cost  = count_tokens_and_cost(prompt="hello there", completion="how are you?")  
  
  Args:
      prompt (str): _description_
      completion (str, optional): _description_. Defaults to ''.
      openai_model_name (str, optional): _description_. Defaults to "gpt-3.5-turbo".

  Returns:
      tuple[int, float] | tuple[int, float, int, float]: Returns the number of tokens consumed and the cost. The total cost you'll be billed is the sum of each individual cost (prompt_cost + completion_cost)
  """
  # encoding = tiktoken.encoding_for_model(openai_model_name)
  openai_model_name = openai_model_name.lower()
  encoding = tiktoken.encoding_for_model("gpt-3.5-turbo")  # I think they all use the same encoding
  prompt_cost = 0
  completion_cost = 0

  prompt_token_cost = 0
  completion_token_cost = 0

  if openai_model_name.startswith("gpt-3.5-turbo"):
    if "16k" in openai_model_name:
      prompt_token_cost: float = 0.003 / 1_000
      completion_token_cost: float = 0.004 / 1_000
    else:
      # 3.5-turbo regular (4k context)
      prompt_token_cost: float = 0.0015 / 1_000
      completion_token_cost: float = 0.002 / 1_000

  elif openai_model_name.startswith("gpt-4"):
    if "32k" in openai_model_name:
      prompt_token_cost = 0.06 / 1_000
      completion_token_cost = 0.12 / 1_000
    else:
      # gpt-4 regular (8k context)
      prompt_token_cost = 0.03 / 1_000
      completion_token_cost = 0.06 / 1_000
  elif openai_model_name.startswith("text-embedding-ada-002"):
    prompt_token_cost = 0.0001 / 1_000
    completion_token_cost = 0.0001 / 1_000
  else:
    # no idea of cost
    print(f"NO IDEA OF COST, pricing not supported for model model: `{openai_model_name}`")
    prompt_token_cost = 0
    completion_token_cost = 0

  if completion == '':
    num_tokens_prompt: int = len(encoding.encode(prompt))
    prompt_cost = float(prompt_token_cost * num_tokens_prompt)
    return num_tokens_prompt, prompt_cost
  elif prompt == '':
    num_tokens_completion: int = len(encoding.encode(completion))
    completion_cost = float(completion_token_cost * num_tokens_completion)
    return num_tokens_completion, completion_cost
  else:
    num_tokens_prompt: int = len(encoding.encode(prompt))
    num_tokens_completion: int = len(encoding.encode(completion))
    prompt_cost = float(prompt_token_cost * num_tokens_prompt)
    completion_cost = float(completion_token_cost * num_tokens_completion)
    return num_tokens_prompt, prompt_cost, num_tokens_completion, completion_cost


# from dotenv import load_dotenv

# load_dotenv()


def analyze_conversations(supabase_client: Any = None):
  import supabase

  if supabase_client is None:
    supabase_client = supabase.create_client(  # type: ignore
        supabase_url=os.getenv('SUPABASE_URL'),  # type: ignore
        supabase_key=os.getenv('SUPABASE_API_KEY'))  # type: ignore
  # Get all conversations
  response = supabase_client.table('llm-convo-monitor').select('convo').execute()
  # print("total entries", response.data.count)

  total_convos = 0
  total_messages = 0
  total_prompt_cost = 0
  total_completion_cost = 0

  # Iterate through all conversations
  # for convo in response['data']:
  for convo in response.data:
    total_convos += 1
    # print(convo)
    # prase json from convo
    # parse json into dict
    # print(type(convo))
    # convo = json.loads(convo)
    convo = convo['convo']
    messages = convo['messages']
    model_name = convo['model']['name']

    # Iterate through all messages in each conversation
    for message in messages:
      total_messages += 1
      role = message['role']
      content = message['content']

      # If the message is from the user, it's a prompt
      # TODO: Fix these
      # WARNING: Fix these error messages... they are the sign of a logic bug.
      if role == 'user':
        num_tokens, cost = count_tokens_and_cost(prompt=content, openai_model_name=model_name)
        total_prompt_cost += cost
        print(f'User Prompt: {content}, Tokens: {num_tokens}, cost: {cost}')

      # If the message is from the assistant, it's a completion
      elif role == 'assistant':
        num_tokens_completion, cost_completion = count_tokens_and_cost(prompt='',
                                                                       completion=content,
                                                                       openai_model_name=model_name)
        total_completion_cost += cost_completion
        print(f'Assistant Completion: {content}\nTokens: {num_tokens_completion}, cost: {cost_completion}')
  return total_convos, total_messages, total_prompt_cost, total_completion_cost


<<<<<<< HEAD
  if supabase_client is None:
    supabase_client = supabase.create_client(  # type: ignore
        supabase_url=os.getenv('SUPABASE_URL'),  # type: ignore
        supabase_key=os.getenv('SUPABASE_API_KEY'))  # type: ignore
  # Get all conversations
  response = supabase_client.table('llm-convo-monitor').select('convo').execute()
  # print("total entries", response.data.count)

  total_convos = 0
  total_messages = 0
  total_prompt_cost = 0
  total_completion_cost = 0

  # Iterate through all conversations
  # for convo in response['data']:
  for convo in response.data:
    total_convos += 1
    # print(convo)
    # prase json from convo
    # parse json into dict
    # print(type(convo))
    # convo = json.loads(convo)
    convo = convo['convo']
    messages = convo['messages']
    model_name = convo['model']['name']

    # Iterate through all messages in each conversation
    for message in messages:
      total_messages += 1
      role = message['role']
      content = message['content']

      # If the message is from the user, it's a prompt
      # TODO: Fix these
      # WARNING: Fix these error messages... they are the sign of a logic bug.
      if role == 'user':
        num_tokens, cost = count_tokens_and_cost(prompt=content, openai_model_name=model_name)
        total_prompt_cost += cost
        print(f'User Prompt: {content}, Tokens: {num_tokens}, cost: {cost}')

      # If the message is from the assistant, it's a completion
      elif role == 'assistant':
        num_tokens_completion, cost_completion = count_tokens_and_cost(prompt='',
                                                                       completion=content,
                                                                       openai_model_name=model_name)
        total_completion_cost += cost_completion
        print(f'Assistant Completion: {content}\nTokens: {num_tokens_completion}, cost: {cost_completion}')
  return total_convos, total_messages, total_prompt_cost, total_completion_cost


=======
>>>>>>> 7306dc35
if __name__ == '__main__':
  pass

# if __name__ == '__main__':
#   print('starting main')
#   total_convos, total_messages, total_prompt_cost, total_completion_cost = analyze_conversations()
#   print(f'total_convos: {total_convos}, total_messages: {total_messages}')
#   print(f'total_prompt_cost: {total_prompt_cost}, total_completion_cost: {total_completion_cost}')<|MERGE_RESOLUTION|>--- conflicted
+++ resolved
@@ -133,59 +133,6 @@
   return total_convos, total_messages, total_prompt_cost, total_completion_cost
 
 
-<<<<<<< HEAD
-  if supabase_client is None:
-    supabase_client = supabase.create_client(  # type: ignore
-        supabase_url=os.getenv('SUPABASE_URL'),  # type: ignore
-        supabase_key=os.getenv('SUPABASE_API_KEY'))  # type: ignore
-  # Get all conversations
-  response = supabase_client.table('llm-convo-monitor').select('convo').execute()
-  # print("total entries", response.data.count)
-
-  total_convos = 0
-  total_messages = 0
-  total_prompt_cost = 0
-  total_completion_cost = 0
-
-  # Iterate through all conversations
-  # for convo in response['data']:
-  for convo in response.data:
-    total_convos += 1
-    # print(convo)
-    # prase json from convo
-    # parse json into dict
-    # print(type(convo))
-    # convo = json.loads(convo)
-    convo = convo['convo']
-    messages = convo['messages']
-    model_name = convo['model']['name']
-
-    # Iterate through all messages in each conversation
-    for message in messages:
-      total_messages += 1
-      role = message['role']
-      content = message['content']
-
-      # If the message is from the user, it's a prompt
-      # TODO: Fix these
-      # WARNING: Fix these error messages... they are the sign of a logic bug.
-      if role == 'user':
-        num_tokens, cost = count_tokens_and_cost(prompt=content, openai_model_name=model_name)
-        total_prompt_cost += cost
-        print(f'User Prompt: {content}, Tokens: {num_tokens}, cost: {cost}')
-
-      # If the message is from the assistant, it's a completion
-      elif role == 'assistant':
-        num_tokens_completion, cost_completion = count_tokens_and_cost(prompt='',
-                                                                       completion=content,
-                                                                       openai_model_name=model_name)
-        total_completion_cost += cost_completion
-        print(f'Assistant Completion: {content}\nTokens: {num_tokens_completion}, cost: {cost_completion}')
-  return total_convos, total_messages, total_prompt_cost, total_completion_cost
-
-
-=======
->>>>>>> 7306dc35
 if __name__ == '__main__':
   pass
 
