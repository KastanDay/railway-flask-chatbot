--- conflicted
+++ resolved
@@ -20,11 +20,6 @@
   print("from_date: ", from_date)
   print("to_date: ", to_date)
   
-
-
-  supabase_client = supabase.create_client(  # type: ignore
-      supabase_url=os.getenv('SUPABASE_URL'),  # type: ignore
-      supabase_key=os.getenv('SUPABASE_API_KEY'))  # type: ignore
 
   if from_date != '' and to_date != '':
     # query between the dates
@@ -108,15 +103,7 @@
       to_date (str, optional): The end date for the data export. Defaults to ''.
   """
   print("Exporting conversation history to csv file...")
-<<<<<<< HEAD
   
-=======
-
-  supabase_client = supabase.create_client(  # type: ignore
-      supabase_url=os.getenv('SUPABASE_URL'),  # type: ignore
-      supabase_key=os.getenv('SUPABASE_API_KEY'))  # type: ignore
-
->>>>>>> f0b9c435
   if from_date == '' and to_date == '':
     # Get all data
     print("No dates")
