--- conflicted
+++ resolved
@@ -550,7 +550,6 @@
         'heatmap': defaultdict(lambda: defaultdict(int)),
     }
 
-<<<<<<< HEAD
     if conversations:
         for record in conversations:
             created_at = record['created_at']
@@ -565,23 +564,6 @@
             grouped_data['per_weekday'][day_of_week] += 1
             grouped_data['heatmap'][day_of_week][hour] += 1
 
-=======
-    if response and hasattr(response, 'data') and response.data:
-      for record in response.data:
-        created_at = record['created_at']
-
-        parsed_date = parser.parse(created_at)
-
-        central_time = parsed_date.astimezone(central_tz)
-
-        day = central_time.date()
-        hour = central_time.hour
-        day_of_week = central_time.strftime('%A')
-
-        grouped_data['per_day'][str(day)] += 1
-        grouped_data['per_hour'][hour] += 1
-        grouped_data['per_weekday'][day_of_week] += 1
->>>>>>> b177a30f
     else:
       print("No valid response data. Check if the query is correct or if the response is empty.")
       return {}
@@ -593,11 +575,7 @@
         'heatmap': {day: dict(hours) for day, hours in grouped_data['heatmap'].items()},
     }
 
-<<<<<<< HEAD
   def getCourseStats(self, course_name: str) -> Dict[str, int]:
-=======
-  def getConversationHeatmapByHour(self, course_name: str):
->>>>>>> b177a30f
     """
     Get statistics about conversations for a course.
     
@@ -610,29 +588,5 @@
             - total_users: Number of unique users
             - total_messages: Total number of messages
     """
-<<<<<<< HEAD
     return self.sqlDb.getCourseStats(course_name)
-  
-=======
-    response = self.sqlDb.getConversationsCreatedAtByCourse(course_name)
-    central_tz = pytz.timezone('America/Chicago')
-
-    heatmap_data = defaultdict(lambda: defaultdict(int))
-
-    if response and hasattr(response, 'data') and response.data:
-      for record in response.data:
-        created_at = record['created_at']
-
-        parsed_date = parser.parse(created_at)
-        central_time = parsed_date.astimezone(central_tz)
-
-        day_of_week = central_time.strftime('%A')
-        hour = central_time.hour
-
-        heatmap_data[day_of_week][hour] += 1
-    else:
-      print("No valid response data. Check if the query is correct or if the response is empty.")
-      return {}
-
-    return dict(heatmap_data)
->>>>>>> b177a30f
+  