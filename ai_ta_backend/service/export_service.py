--- conflicted
+++ resolved
@@ -96,114 +96,6 @@
       else:
         return {"response": "No data found between the given dates."}
 
-<<<<<<< HEAD
-  def export_data_in_bg(self, response, download_type, course_name, s3_path):
-    """
-		This function is called in export_documents_csv() to upload the documents to S3.
-		1. download the documents in batches of 100 and upload them to S3.
-		2. generate a pre-signed URL for the S3 file.
-		3. send an email to the course admins with the pre-signed URL.
-
-		Args:
-				response (dict): The response from the Supabase query.
-				download_type (str): The type of download - 'documents' or 'conversations'.
-				course_name (str): The name of the course.
-				s3_path (str): The S3 path where the file will be uploaded.
-		"""
-    print("Exporting data in background...")
-    print(response)
-    total_doc_count = response.count
-    first_id = response.data[0]['id']
-    print("total_doc_count: ", total_doc_count)
-    print("pre-defined s3_path: ", s3_path)
-
-    curr_doc_count = 0
-    filename = s3_path.split('/')[-1].split('.')[0] + '.json'
-    file_path = os.path.join(os.getcwd(), filename)
-
-    # download data in batches of 100
-    while curr_doc_count < total_doc_count:
-      print("Fetching data from id: ", first_id)
-      response = self.sql.getAllFromTableForDownloadType(course_name, download_type, first_id)
-      df = pd.DataFrame(response.data)
-      curr_doc_count += len(response.data)
-
-      # writing to file
-      if not os.path.isfile(file_path):
-        df.to_json(file_path, orient='records')
-      else:
-        df.to_json(file_path, orient='records', lines=True, mode='a')
-
-      if len(response.data) > 0:
-        first_id = response.data[-1]['id'] + 1
-
-    # zip file
-    zip_filename = filename.split('.')[0] + '.zip'
-    zip_file_path = os.path.join(os.getcwd(), zip_filename)
-
-    with zipfile.ZipFile(zip_file_path, 'w', compression=zipfile.ZIP_DEFLATED) as zipf:
-      zipf.write(file_path, filename)
-
-    print("zip file created: ", zip_file_path)
-
-    try:
-      # upload to S3
-
-      #s3_file = f"courses/{course_name}/exports/{os.path.basename(zip_file_path)}"
-      s3_file = f"courses/{course_name}/{os.path.basename(zip_file_path)}"
-      self.s3.upload_file(zip_file_path, os.environ['S3_BUCKET_NAME'], s3_file)
-
-      # remove local files
-      os.remove(file_path)
-      os.remove(zip_file_path)
-
-      print("file uploaded to s3: ", s3_file)
-
-      # generate presigned URL
-      s3_url = self.s3.generatePresignedUrl('get_object', os.environ['S3_BUCKET_NAME'], s3_path, 3600)
-
-      # get admin email IDs
-      headers = {
-          "Authorization": f"Bearer {os.environ['VERCEL_READ_ONLY_API_KEY']}",
-          "Content-Type": "application/json"
-      }
-
-      hget_url = str(os.environ['VERCEL_BASE_URL']) + "course_metadatas/" + course_name
-      response = requests.get(hget_url, headers=headers)
-      course_metadata = response.json()
-      course_metadata = json.loads(course_metadata['result'])
-      admin_emails = course_metadata['course_admins']
-      bcc_emails = []
-
-      # check for Kastan's email and move to bcc
-      if 'kvday2@illinois.edu' in admin_emails:
-        admin_emails.remove('kvday2@illinois.edu')
-        bcc_emails.append('kvday2@illinois.edu')
-
-      # add course owner email to admin_emails
-      admin_emails.append(course_metadata['course_owner'])
-      admin_emails = list(set(admin_emails))
-      print("admin_emails: ", admin_emails)
-      print("bcc_emails: ", bcc_emails)
-
-      # add a check for emails, don't send email if no admin emails
-      if len(admin_emails) == 0:
-        return "No admin emails found. Email not sent."
-
-      # send email to admins
-      subject = "UIUC.chat Data Export Complete for " + course_name
-      body_text = "The data export for " + course_name + " is complete.\n\nYou can download the file from the following link: \n\n" + s3_url + "\n\nThis link will expire in 48 hours."
-      email_status = send_email(subject, body_text, os.environ['EMAIL_SENDER'], admin_emails, bcc_emails)
-      print("email_status: ", email_status)
-
-      return "File uploaded to S3. Email sent to admins."
-
-    except Exception as e:
-      print(e)
-      return "Error: " + str(e)
-
-=======
->>>>>>> 8d8ad387
   def export_convo_history_json(self, course_name: str, from_date='', to_date=''):
     """
 		This function exports the conversation history to a csv file.
