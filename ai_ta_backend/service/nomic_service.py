--- conflicted
+++ resolved
@@ -1,567 +1,3 @@
-<<<<<<< HEAD
-# import datetime
-# import os
-# import time
-# from typing import Union
-
-# import backoff
-# import nomic
-# import numpy as np
-# import pandas as pd
-# from injector import inject
-# from langchain.embeddings.openai import OpenAIEmbeddings
-# from nomic import AtlasProject, atlas
-
-# from ai_ta_backend.database.sql import SQLDatabase
-# from ai_ta_backend.service.sentry_service import SentryService
-
-# LOCK_EXCEPTIONS = [
-#     'Project is locked for state access! Please wait until the project is unlocked to access embeddings.',
-#     'Project is locked for state access! Please wait until the project is unlocked to access data.',
-#     'Project is currently indexing and cannot ingest new datums. Try again later.'
-# ]
-
-
-# class NomicService():
-
-#   @inject
-#   def __init__(self, sentry: SentryService, sql: SQLDatabase):
-#     nomic.login(os.environ['NOMIC_API_KEY'])
-#     self.sentry = sentry
-#     self.sql = sql
-
-#   def get_nomic_map(self, course_name: str, type: str):
-#     """
-# 		Returns the variables necessary to construct an iframe of the Nomic map given a course name.
-# 		We just need the ID and URL.
-# 		Example values:
-# 			map link: https://atlas.nomic.ai/map/ed222613-97d9-46a9-8755-12bbc8a06e3a/f4967ad7-ff37-4098-ad06-7e1e1a93dd93
-# 			map id: f4967ad7-ff37-4098-ad06-7e1e1a93dd93
-# 		"""
-#     # nomic.login(os.getenv('NOMIC_API_KEY'))  # login during start of flask app
-#     if type.lower() == 'document':
-#       NOMIC_MAP_NAME_PREFIX = 'Document Map for '
-#     else:
-#       NOMIC_MAP_NAME_PREFIX = 'Conversation Map for '
-
-#     project_name = NOMIC_MAP_NAME_PREFIX + course_name
-#     start_time = time.monotonic()
-
-#     try:
-#       project = atlas.AtlasProject(name=project_name, add_datums_if_exists=True)
-#       map = project.get_map(project_name)
-
-#       print(f"⏰ Nomic Full Map Retrieval: {(time.monotonic() - start_time):.2f} seconds")
-#       return {"map_id": f"iframe{map.id}", "map_link": map.map_link}
-#     except Exception as e:
-#       # Error: ValueError: You must specify a unique_id_field when creating a new project.
-#       if str(e) == 'You must specify a unique_id_field when creating a new project.':  # type: ignore
-#         print(
-#             "Nomic map does not exist yet, probably because you have less than 20 queries/documents on your project: ",
-#             e)
-#       else:
-#         print("ERROR in get_nomic_map():", e)
-#         self.sentry.capture_exception(e)
-#       return {"map_id": None, "map_link": None}
-
-
-#   def log_to_conversation_map(self, course_name: str, conversation):
-#     """
-#     This function logs new conversations to existing nomic maps.
-#     1. Check if nomic map exists
-#     2. If no, create it
-#     3. If yes, fetch all conversations since last upload and log it
-#     """
-#     nomic.login(os.getenv('NOMIC_API_KEY'))
-#     NOMIC_MAP_NAME_PREFIX = 'Conversation Map for '
-#     try:
-#       # check if map exists
-#       response = self.sql.getConvoMapFromProjects(course_name)
-#       print("Response from supabase: ", response.data)
-
-#       # entry not present in projects table
-#       if not response.data:
-#         print("Map does not exist for this course. Redirecting to map creation...")
-#         return self.create_conversation_map(course_name)
-      
-#       # entry present for doc map, but not convo map
-#       elif not response.data[0]['convo_map_id']:
-#         print("Map does not exist for this course. Redirecting to map creation...")
-#         return self.create_conversation_map(course_name)
-          
-#       project_id = response.data[0]['convo_map_id']
-#       last_uploaded_convo_id = response.data[0]['last_uploaded_convo_id']
-
-#       # check if project is accepting data
-#       project = AtlasProject(project_id=project_id, add_datums_if_exists=True)
-#       if not project.is_accepting_data:
-#         return "Project is currently indexing and cannot ingest new datums. Try again later."
-
-#       # fetch count of conversations since last upload
-#       response = self.sql.getCountFromLLMConvoMonitor(course_name, last_id=last_uploaded_convo_id)
-#       total_convo_count = response.count
-#       print("Total number of unlogged conversations in Supabase: ", total_convo_count)
-
-#       if total_convo_count == 0:
-#         # log to an existing conversation
-#         existing_convo = self.log_to_existing_conversation(course_name, conversation)
-#         return existing_convo
-
-#       first_id = last_uploaded_convo_id
-#       combined_dfs = []
-#       current_convo_count = 0
-#       convo_count = 0
-
-#       while current_convo_count < total_convo_count:
-#         response = self.sql.getAllConversationsBetweenIds(course_name, first_id, 0, 100)
-#         print("Response count: ", len(response.data))
-#         if len(response.data) == 0:
-#           break
-#         df = pd.DataFrame(response.data)
-#         combined_dfs.append(df)
-#         current_convo_count += len(response.data)
-#         convo_count += len(response.data)
-#         print(current_convo_count)
-
-#         if convo_count >= 500:
-#           # concat all dfs from the combined_dfs list
-#           final_df = pd.concat(combined_dfs, ignore_index=True)
-#           # prep data for nomic upload
-#           embeddings, metadata = self.data_prep_for_convo_map(final_df)
-#           # append to existing map
-#           print("Appending data to existing map...")
-#           result = self.append_to_map(embeddings, metadata, NOMIC_MAP_NAME_PREFIX + course_name)
-#           if result == "success":
-#             last_id = int(final_df['id'].iloc[-1])
-#             project_info = {'course_name': course_name, 'convo_map_id': project_id, 'last_uploaded_convo_id': last_id}
-#             project_response = self.sql.updateProjects(course_name, project_info)
-#             print("Update response from supabase: ", project_response)
-#           # reset variables
-#           combined_dfs = []
-#           convo_count = 0
-#           print("Records uploaded: ", current_convo_count)
-
-#         # set first_id for next iteration
-#         first_id = response.data[-1]['id'] + 1
-
-#       # upload last set of convos
-#       if convo_count > 0:
-#         print("Uploading last set of conversations...")
-#         final_df = pd.concat(combined_dfs, ignore_index=True)
-#         embeddings, metadata = self.data_prep_for_convo_map(final_df)
-#         result = self.append_to_map(embeddings, metadata, NOMIC_MAP_NAME_PREFIX + course_name)
-#         if result == "success":
-#           last_id = int(final_df['id'].iloc[-1])
-#           project_info = {'course_name': course_name, 'convo_map_id': project_id, 'last_uploaded_convo_id': last_id}
-#           project_response = self.sql.updateProjects(course_name, project_info)
-#           print("Update response from supabase: ", project_response)
-      
-#       # rebuild the map
-#       self.rebuild_map(course_name, "conversation")
-#       return "success"
-    
-#     except Exception as e:
-#       print(e)
-#       self.sentry.capture_exception(e)
-#       return "Error in logging to conversation map: {e}"
-  
-  
-#   def log_to_existing_conversation(self, course_name: str, conversation):
-#     """
-#     This function logs follow-up questions to existing conversations in the map.
-#     """
-#     print(f"in log_to_existing_conversation() for course: {course_name}")
-
-#     try:
-#       conversation_id = conversation['id']
-
-#       # fetch id from supabase
-#       incoming_id_response = self.sql.getConversation(course_name, key="convo_id", value=conversation_id)
-      
-#       project_name = 'Conversation Map for ' + course_name
-#       project = AtlasProject(name=project_name, add_datums_if_exists=True)
-
-#       prev_id = incoming_id_response.data[0]['id']
-#       uploaded_data = project.get_data(ids=[prev_id]) # fetch data point from nomic
-#       prev_convo = uploaded_data[0]['conversation']
-
-#       # update conversation
-#       messages = conversation['messages']
-#       messages_to_be_logged = messages[-2:]
-      
-#       for message in messages_to_be_logged:
-#         if message['role'] == 'user':
-#           emoji = "🙋 "
-#         else:
-#           emoji = "🤖 "
-
-#         if isinstance(message['content'], list):
-#           text = message['content'][0]['text']
-#         else:
-#           text = message['content']
-
-#         prev_convo += "\n>>> " + emoji + message['role'] + ": " + text + "\n"
-      
-#       # create embeddings of first query
-#       embeddings_model = OpenAIEmbeddings(openai_api_type="openai",
-#                                           openai_api_base="https://api.openai.com/v1/",
-#                                           openai_api_key=os.environ['VLADS_OPENAI_KEY'],
-#                                           openai_api_version="2020-11-07")
-#       embeddings = embeddings_model.embed_documents([uploaded_data[0]['first_query']])
-
-#       # modified timestamp
-#       current_time = datetime.datetime.now().strftime("%Y-%m-%d %H:%M:%S")
-#       uploaded_data[0]['conversation'] = prev_convo
-#       uploaded_data[0]['modified_at'] = current_time
-
-#       metadata = pd.DataFrame(uploaded_data)
-#       embeddings = np.array(embeddings)
-
-#       print("Metadata shape:", metadata.shape)
-#       print("Embeddings shape:", embeddings.shape)
-
-#       # deleting existing map
-#       print("Deleting point from nomic:", project.delete_data([prev_id]))
-
-#       # re-build map to reflect deletion
-#       project.rebuild_maps()
-
-#       # re-insert updated conversation
-#       result = self.append_to_map(embeddings, metadata, project_name)
-#       print("Result of appending to existing map:", result)
-    
-#       return "success"
-
-#     except Exception as e:
-#       print("Error in log_to_existing_conversation():", e)
-#       self.sentry.capture_exception(e)
-#       return "Error in logging to existing conversation: {e}"
-
-
-#   def create_conversation_map(self, course_name: str):
-#     """
-#     This function creates a conversation map for a given course from scratch.
-#     """
-#     nomic.login(os.getenv('NOMIC_API_KEY'))
-#     NOMIC_MAP_NAME_PREFIX = 'Conversation Map for '
-#     try:
-#       # check if map exists
-#       response = self.sql.getConvoMapFromProjects(course_name)
-#       print("Response from supabase: ", response.data)
-#       if response.data:
-#         if response.data[0]['convo_map_id']:
-#           return "Map already exists for this course."
-
-#       # if no, fetch total count of records
-#       response = self.sql.getCountFromLLMConvoMonitor(course_name, last_id=0)
-
-#       # if <20, return message that map cannot be created
-#       if not response.count:
-#         return "No conversations found for this course."
-#       elif response.count < 20:
-#         return "Cannot create a map because there are less than 20 conversations in the course."
-
-#       # if >20, iteratively fetch records in batches of 100
-#       total_convo_count = response.count
-#       print("Total number of conversations in Supabase: ", total_convo_count)
-
-#       first_id = response.data[0]['id'] - 1
-#       combined_dfs = []
-#       current_convo_count = 0
-#       convo_count = 0
-#       first_batch = True
-#       project_name = NOMIC_MAP_NAME_PREFIX + course_name
-
-#       # iteratively query in batches of 50
-#       while current_convo_count < total_convo_count:
-#         response = self.sql.getAllConversationsBetweenIds(course_name, first_id, 0, 100)
-#         print("Response count: ", len(response.data))
-#         if len(response.data) == 0:
-#           break
-#         df = pd.DataFrame(response.data)
-#         combined_dfs.append(df)
-#         current_convo_count += len(response.data)
-#         convo_count += len(response.data)
-#         print(current_convo_count)
-
-#         if convo_count >= 500:
-#           # concat all dfs from the combined_dfs list
-#           final_df = pd.concat(combined_dfs, ignore_index=True)
-#           # prep data for nomic upload
-#           embeddings, metadata = self.data_prep_for_convo_map(final_df)
-
-#           if first_batch:
-#             # create a new map
-#             print("Creating new map...")
-#             index_name = course_name + "_convo_index"
-#             topic_label_field = "first_query"
-#             colorable_fields = ["user_email", "first_query", "conversation_id", "created_at"]
-#             result = self.create_map(embeddings, metadata, project_name, index_name, topic_label_field,
-#                                      colorable_fields)
-
-#             if result == "success":
-#               # update flag
-#               first_batch = False
-#               # log project info to supabase
-#               project = AtlasProject(name=project_name, add_datums_if_exists=True)
-#               project_id = project.id
-#               last_id = int(final_df['id'].iloc[-1])
-#               project_info = {'course_name': course_name, 'convo_map_id': project_id, 'last_uploaded_convo_id': last_id}
-#               # if entry already exists, update it
-#               projects_record = self.sql.getConvoMapFromProjects(course_name)
-#               if projects_record.data:
-#                 project_response = self.sql.updateProjects(course_name, project_info)
-#               else:
-#                 project_response = self.sql.insertProjectInfo(project_info)
-#               print("Update response from supabase: ", project_response)
-#           else:
-#             # append to existing map
-#             print("Appending data to existing map...")
-#             project = AtlasProject(name=project_name, add_datums_if_exists=True)
-#             result = self.append_to_map(embeddings, metadata, project_name)
-#             if result == "success":
-#               print("map append successful")
-#               last_id = int(final_df['id'].iloc[-1])
-#               project_info = {'last_uploaded_convo_id': last_id}
-#               project_response = self.sql.updateProjects(course_name, project_info)
-#               print("Update response from supabase: ", project_response)
-
-#           # reset variables
-#           combined_dfs = []
-#           convo_count = 0
-#           print("Records uploaded: ", current_convo_count)
-
-#         # set first_id for next iteration
-#         try:
-#           print("response: ", response.data[-1]['id'])
-#         except:
-#           print("response: ", response.data)
-#         first_id = response.data[-1]['id'] + 1
-
-#       print("Convo count: ", convo_count)
-#       # upload last set of convos
-#       if convo_count > 0:
-#         print("Uploading last set of conversations...")
-#         final_df = pd.concat(combined_dfs, ignore_index=True)
-#         embeddings, metadata = self.data_prep_for_convo_map(final_df)
-#         if first_batch:
-#           # create map
-#           index_name = course_name + "_convo_index"
-#           topic_label_field = "first_query"
-#           colorable_fields = ["user_email", "first_query", "conversation_id", "created_at"]
-#           result = self.create_map(embeddings, metadata, project_name, index_name, topic_label_field, colorable_fields)
-
-#         else:
-#           # append to map
-#           print("in map append")
-#           result = self.append_to_map(embeddings, metadata, project_name)
-
-#         if result == "success":
-#           print("last map append successful")
-#           last_id = int(final_df['id'].iloc[-1])
-#           project = AtlasProject(name=project_name, add_datums_if_exists=True)
-#           project_id = project.id
-#           project_info = {'course_name': course_name, 'convo_map_id': project_id, 'last_uploaded_convo_id': last_id}
-#           print("Project info: ", project_info)
-#           # if entry already exists, update it
-#           projects_record = self.sql.getConvoMapFromProjects(course_name)
-#           if projects_record.data:
-#             project_response = self.sql.updateProjects(course_name, project_info)
-#           else:
-#             project_response = self.sql.insertProjectInfo(project_info)
-#           print("Response from supabase: ", project_response)
-
-
-#       # rebuild the map
-#       self.rebuild_map(course_name, "conversation")
-#       return "success"
-#     except Exception as e:
-#       print(e)
-#       self.sentry.capture_exception(e)
-#       return "Error in creating conversation map:" + str(e)
-
-#   ## -------------------------------- SUPPLEMENTARY MAP FUNCTIONS --------------------------------- ##
-
-#   def rebuild_map(self, course_name: str, map_type: str):
-#     """
-#     This function rebuilds a given map in Nomic.
-#     """
-#     print("in rebuild_map()")
-#     nomic.login(os.getenv('NOMIC_API_KEY'))
-
-#     if map_type.lower() == 'document':
-#       NOMIC_MAP_NAME_PREFIX = 'Document Map for '
-#     else:
-#       NOMIC_MAP_NAME_PREFIX = 'Conversation Map for '
-
-#     try:
-#       # fetch project from Nomic
-#       project_name = NOMIC_MAP_NAME_PREFIX + course_name
-#       project = AtlasProject(name=project_name, add_datums_if_exists=True)
-
-#       if project.is_accepting_data:
-#         project.rebuild_maps()
-#       return "success"
-#     except Exception as e:
-#       print(e)
-#       self.sentry.capture_exception(e)
-#       return "Error in rebuilding map: {e}"
-
-#   def create_map(self, embeddings, metadata, map_name, index_name, topic_label_field, colorable_fields):
-#     """
-# 		Generic function to create a Nomic map from given parameters.
-# 		Args:
-# 			embeddings: np.array of embeddings
-# 			metadata: pd.DataFrame of metadata
-# 			map_name: str
-# 			index_name: str
-# 			topic_label_field: str
-# 			colorable_fields: list of str
-# 		"""
-#     nomic.login(os.environ['NOMIC_API_KEY'])
-#     print("in create_map()")
-#     try:
-#       project = atlas.map_embeddings(embeddings=embeddings,
-#                                      data=metadata,
-#                                      id_field="id",
-#                                      build_topic_model=True,
-#                                      name=map_name,
-#                                      topic_label_field=topic_label_field,
-#                                      colorable_fields=colorable_fields,
-#                                      add_datums_if_exists=True)
-#       project.create_index(index_name, build_topic_model=True)
-#       return "success"
-#     except Exception as e:
-#       print(e)
-#       return "Error in creating map: {e}"
-
-#   def append_to_map(self, embeddings, metadata, map_name):
-#     """
-# 		Generic function to append new data to an existing Nomic map.
-# 		Args:
-# 			embeddings: np.array of embeddings
-# 			metadata: pd.DataFrame of Nomic upload metadata
-# 			map_name: str
-# 		"""
-#     nomic.login(os.environ['NOMIC_API_KEY'])
-#     try:
-#       project = atlas.AtlasProject(name=map_name, add_datums_if_exists=True)
-#       with project.wait_for_project_lock():
-#         project.add_embeddings(embeddings=embeddings, data=metadata)
-#       return "success"
-#     except Exception as e:
-#       print(e)
-#       return "Error in appending to map: {e}"
-
-#   def data_prep_for_convo_map(self, df: pd.DataFrame):
-#     """
-# 		This function prepares embeddings and metadata for nomic upload in conversation map creation.
-# 		Args:
-# 			df: pd.DataFrame - the dataframe of documents from Supabase
-# 		Returns:
-# 			embeddings: np.array of embeddings
-# 			metadata: pd.DataFrame of metadata
-# 		"""
-#     print("in data_prep_for_convo_map()")
-
-#     try:
-#       metadata = []
-#       embeddings = []
-#       user_queries = []
-
-#       for _index, row in df.iterrows():
-#         current_time = datetime.datetime.now().strftime("%Y-%m-%d %H:%M:%S")
-#         created_at = datetime.datetime.strptime(row['created_at'], "%Y-%m-%dT%H:%M:%S.%f%z").strftime("%Y-%m-%d %H:%M:%S")
-#         conversation_exists = False
-#         conversation = ""
-#         emoji = ""
-
-#         if row['user_email'] is None:
-#           user_email = ""
-#         else:
-#           user_email = row['user_email']
-
-#         messages = row['convo']['messages']
-
-#         # some conversations include images, so the data structure is different
-#         if isinstance(messages[0]['content'], list):
-#           if 'text' in messages[0]['content'][0]:
-#             first_message = messages[0]['content'][0]['text']
-#             #print("First message:", first_message)
-#         else:
-#           first_message = messages[0]['content']
-#         user_queries.append(first_message)
-
-#         # construct metadata for multi-turn conversation
-#         for message in messages:
-#           if message['role'] == 'user':
-#             emoji = "🙋 "
-#           else:
-#             emoji = "🤖 "
-
-#           if isinstance(message['content'], list):
-
-#             if 'text' in message['content'][0]:
-#               text = message['content'][0]['text']
-#           else:
-#             text = message['content']
-
-#           conversation += "\n>>> " + emoji + message['role'] + ": " + text + "\n"
-
-#         meta_row = {
-#             "course": row['course_name'],
-#             "conversation": conversation,
-#             "conversation_id": row['convo']['id'],
-#             "id": row['id'],
-#             "user_email": user_email,
-#             "first_query": first_message,
-#             "created_at": created_at,
-#             "modified_at": current_time
-#         }
-#         #print("Metadata row:", meta_row)
-#         metadata.append(meta_row)
-
-#       embeddings_model = OpenAIEmbeddings(openai_api_type="openai",
-#                                           openai_api_base="https://api.openai.com/v1/",
-#                                           openai_api_key=os.environ['VLADS_OPENAI_KEY'],
-#                                           openai_api_version="2020-11-07")
-#       embeddings = embeddings_model.embed_documents(user_queries)
-
-#       metadata = pd.DataFrame(metadata)
-#       embeddings = np.array(embeddings)
-#       print("Metadata shape:", metadata.shape)
-#       print("Embeddings shape:", embeddings.shape)
-#       return embeddings, metadata
-
-#     except Exception as e:
-#       print("Error in data_prep_for_convo_map():", e)
-#       self.sentry.capture_exception(e)
-#       return None, None
-
-#   def delete_from_document_map(self, project_id: str, ids: list):
-#     """
-# 		This function is used to delete datapoints from a document map.
-# 		Currently used within the delete_data() function in vector_database.py
-# 		Args:
-# 			course_name: str
-# 			ids: list of str
-# 		"""
-#     print("in delete_from_document_map()")
-
-#     try:
-#       # fetch project from Nomic
-#       project = AtlasProject(project_id=project_id, add_datums_if_exists=True)
-
-#       # delete the ids from Nomic
-#       print("Deleting point from document map:", project.delete_data(ids))
-#       with project.wait_for_project_lock():
-#         project.rebuild_maps()
-#       return "Successfully deleted from Nomic map"
-#     except Exception as e:
-#       print(e)
-#       self.sentry.capture_exception(e)
-#       return "Error in deleting from document map: {e}"
-=======
 import datetime
 import os
 import re
@@ -572,10 +8,6 @@
 from injector import inject
 from nomic import AtlasDataset, atlas
 from tenacity import retry, stop_after_attempt, wait_exponential
-
-from ai_ta_backend.database.sql import SQLDatabase
-from ai_ta_backend.service.sentry_service import SentryService
-
 
 class NomicService():
 
@@ -993,7 +425,7 @@
       self.sentry.capture_exception(e)
       return f"Error in creating document map: {str(e)}"
 
-  ## -------------------------------- SUPPLEMENTARY MAP FUNCTIONS --------------------------------- ##
+#   ## -------------------------------- SUPPLEMENTARY MAP FUNCTIONS --------------------------------- ##
 
   def rebuild_map(self, course_name: str, map_type: str):
     """
@@ -1166,5 +598,4 @@
     except Exception as e:
       print(f"Error in document data preparation: {e}")
       self.sentry.capture_exception(e)
-      return pd.DataFrame()
->>>>>>> e25924d4
+      return pd.DataFrame()