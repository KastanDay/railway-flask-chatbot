from pathlib import Path
import docker
import json
import os
from dotenv import load_dotenv

from supabase.client import create_client
from docker.errors import NotFound, BuildError, ContainerError, ImageNotFound, APIError
import traceback
import re
import logging
import shlex
import uuid
from newrelic_telemetry_sdk import Log, LogClient

from ai_ta_backend.agents.utils import get_supabase_client, get_langsmith_id

load_dotenv(override=True, dotenv_path='.env')

# Initialize Docker client
try:
    docker_client = docker.from_env()
except Exception as e:
    print(f"Is your Docker client running? Error while setting up docker client: {e}")
    print(traceback.print_exc())
    
logging.basicConfig(level=logging.INFO)
logging.getLogger('docker').setLevel(logging.DEBUG)
logging.getLogger('urllib3').setLevel(logging.INFO)

# Initialize New Relic Client
log_client = LogClient(os.environ['NEW_RELIC_LICENSE_KEY'])

def build_docker_image(image_name):
    """Build a Docker image with the given name.

    Args:
        image_name (str): The Docker image name.
    """
    dockerfile_path = str(Path(os.getcwd() + "/ai_ta_backend/agents"))
    print(f"Building docker image: {image_name}")
    print("Current working directory: ", os.getcwd())
    # dockerfile_path = "ai_ta_backend/agents"
    try:
<<<<<<< HEAD
        img, logs = docker_client.images.build(path=dockerfile_path, tag=image_name, quiet=False, nocache=True) #type:ignore
        print(f"Response on creating new image: {img.attrs}")
=======
        img, logs = docker_client.images.build(path=dockerfile_path, tag=image_name, quiet=False) #type:ignore
>>>>>>> 0964cc7d
        for log in logs:
            if 'stream' in log:
                print(f"Build logs: {log['stream'].strip()}")
            elif 'error' in log:
                print(f"Error: {log['error']}")
        return img
    except BuildError as e:
        print(f"Error msg: {e.msg}")
        for log in e.build_log:
            if 'stream' in log:
                print(f"Build logs on error: {log['stream'].strip()}")
            elif 'error' in log:
                print(f"Error log: {log['error']}")
        print(traceback.print_exc())
    except Exception as e:
        print(f"Error: {e}")
        print(traceback.print_exc())
    return None

def run_docker_container(image_name, command, volume_name):
    """Run a Docker container with the given image name and command.

    Args:
        image_name (str): The Docker image name.
        command (str): The command to run in the Docker container.
        volume_name (str): The name of the Docker volume.
    """
    try:
        volume = docker_client.volumes.get(volume_name)
    except NotFound:
        # If the volume does not exist, create it
        volume = docker_client.volumes.create(name=volume_name)

    image_name_without_tag = image_name.split(':')[0].split('/')[-1]

    # ! TODO Figure out how to RESUME a container if it already exists
    try:
        # Check if the container exists
        container = docker_client.containers.get(image_name_without_tag)
        print("Container exists, resuming...")
        # If the container exists, start it
        container.start()
    except NotFound:
        print("Container does not exist, creating a new one...")
        # If the container does not exist, run a new one
        container = docker_client.containers.run(
            image_name, 
            command, 
            name=image_name_without_tag, 
            detach=True, 
            volumes={volume_name: {'bind': '/volume', 'mode': 'rw'}}
        )
    except Exception as e:
        print(f"Error: {e}")
        print(traceback.print_exc())

def check_and_insert_image_name(image_name, langsmith_run_id):
    """Check if the image name exists in the Supabase table, if not, insert it and build a Docker image.

    Args:
        image_name (str): The Docker image name.
    """
    docker_images = []
    img = None
<<<<<<< HEAD
    # Query the Supabase table
    supabase = get_supabase_client()
=======
>>>>>>> 0964cc7d
    result = supabase.table("docker_images").select("image_name").eq("image_name", image_name).execute()
    if not result.data:
        # If the image name does not exist in the table, insert it and build a Docker image
        supabase.table("docker_images").insert({"image_name": image_name, "langsmith_id": langsmith_run_id}).execute()

    # Always build the Docker image (to ensure it's up to date)
    return build_docker_image(image_name)

def handle_event(payload):
    """ This is the primary entry point to the app; Just open an issue!

    Args:
        payload (_type_): From github, see their webhook docs.
    """
    # Convert raw_payload to a JSON string
    payload_json = json.dumps(payload)

    # Construct Docker image name
    repo_name = payload["repository"]["full_name"].lower()
    number = payload.get('issue').get('number')
    image_name = f"{repo_name}_{number}:our_tag"
    
    # Filter out disallowed characters from the image name for the volume name
    volume_name = f"vol_{re.sub('[^a-zA-Z0-9_.-]', '_', image_name)}"

    langsmith_run_id = get_langsmith_id()

    # Check if the image name exists in the Supabase table, if not, insert it and build a Docker image
    img = check_and_insert_image_name(image_name, langsmith_run_id)

    # Send shell command to Docker image
    command = f"python github_webhook_handlers.py --payload {shlex.quote(payload_json)} --langsmith_run_id {langsmith_run_id}"

    # print(f"Command for container: {command}")
    if img:
        run_docker_container(image_name, command, volume_name)<|MERGE_RESOLUTION|>--- conflicted
+++ resolved
@@ -31,6 +31,7 @@
 # Initialize New Relic Client
 log_client = LogClient(os.environ['NEW_RELIC_LICENSE_KEY'])
 
+
 def build_docker_image(image_name):
     """Build a Docker image with the given name.
 
@@ -42,12 +43,7 @@
     print("Current working directory: ", os.getcwd())
     # dockerfile_path = "ai_ta_backend/agents"
     try:
-<<<<<<< HEAD
-        img, logs = docker_client.images.build(path=dockerfile_path, tag=image_name, quiet=False, nocache=True) #type:ignore
-        print(f"Response on creating new image: {img.attrs}")
-=======
         img, logs = docker_client.images.build(path=dockerfile_path, tag=image_name, quiet=False) #type:ignore
->>>>>>> 0964cc7d
         for log in logs:
             if 'stream' in log:
                 print(f"Build logs: {log['stream'].strip()}")
@@ -66,6 +62,7 @@
         print(f"Error: {e}")
         print(traceback.print_exc())
     return None
+
 
 def run_docker_container(image_name, command, volume_name):
     """Run a Docker container with the given image name and command.
@@ -104,6 +101,7 @@
         print(f"Error: {e}")
         print(traceback.print_exc())
 
+
 def check_and_insert_image_name(image_name, langsmith_run_id):
     """Check if the image name exists in the Supabase table, if not, insert it and build a Docker image.
 
@@ -112,11 +110,8 @@
     """
     docker_images = []
     img = None
-<<<<<<< HEAD
     # Query the Supabase table
     supabase = get_supabase_client()
-=======
->>>>>>> 0964cc7d
     result = supabase.table("docker_images").select("image_name").eq("image_name", image_name).execute()
     if not result.data:
         # If the image name does not exist in the table, insert it and build a Docker image
