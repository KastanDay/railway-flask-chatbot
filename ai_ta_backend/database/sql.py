import os
from typing import Dict, List, TypedDict, Union

import supabase
from injector import inject

<<<<<<< HEAD
=======
import supabase
from tenacity import retry, stop_after_attempt, wait_exponential

>>>>>>> 9d7ed7ce

class ProjectStats(TypedDict):
  total_messages: int
  total_conversations: int
  unique_users: int
  avg_conversations_per_user: float
  avg_messages_per_user: float
  avg_messages_per_conversation: float


class WeeklyMetric(TypedDict):
  current_week_value: int
  metric_name: str
  percentage_change: float
  previous_week_value: int


class ModelUsage(TypedDict):
  model_name: str
  count: int
  percentage: float


class SQLDatabase:

  @inject
  def __init__(self):
    # Create a Supabase client
    self.supabase_client = supabase.create_client(  # type: ignore
        supabase_url=os.environ['SUPABASE_URL'], supabase_key=os.environ['SUPABASE_API_KEY'])

  def getAllMaterialsForCourse(self, course_name: str):
    return self.supabase_client.table(
        os.environ['SUPABASE_DOCUMENTS_TABLE']).select('course_name, s3_path, readable_filename, url, base_url').eq(
            'course_name', course_name).execute()

  def getMaterialsForCourseAndS3Path(self, course_name: str, s3_path: str):
    return self.supabase_client.from_(os.environ['SUPABASE_DOCUMENTS_TABLE']).select("id, s3_path, contexts").eq(
        's3_path', s3_path).eq('course_name', course_name).execute()

  def getMaterialsForCourseAndKeyAndValue(self, course_name: str, key: str, value: str):
    return self.supabase_client.from_(os.environ['SUPABASE_DOCUMENTS_TABLE']).select("id, s3_path, contexts").eq(
        key, value).eq('course_name', course_name).execute()

  def deleteMaterialsForCourseAndKeyAndValue(self, course_name: str, key: str, value: str):
    return self.supabase_client.from_(os.environ['SUPABASE_DOCUMENTS_TABLE']).delete().eq(key, value).eq(
        'course_name', course_name).execute()

  def deleteMaterialsForCourseAndS3Path(self, course_name: str, s3_path: str):
    return self.supabase_client.from_(os.environ['SUPABASE_DOCUMENTS_TABLE']).delete().eq('s3_path', s3_path).eq(
        'course_name', course_name).execute()

  def getProjectsMapForCourse(self, course_name: str):
    return self.supabase_client.table("projects").select("doc_map_id").eq("course_name", course_name).execute()

  def getDocumentsBetweenDates(self, course_name: str, from_date: str, to_date: str, table_name: str):
    if from_date != '' and to_date != '':
      # query between the dates
      print("from_date and to_date")

      response = self.supabase_client.table(table_name).select("id", count='exact').eq("course_name", course_name).gte(
          'created_at', from_date).lte('created_at', to_date).order('id', desc=False).execute()

    elif from_date != '' and to_date == '':
      # query from from_date to now
      print("only from_date")
      response = self.supabase_client.table(table_name).select("id", count='exact').eq("course_name", course_name).gte(
          'created_at', from_date).order('id', desc=False).execute()

    elif from_date == '' and to_date != '':
      # query from beginning to to_date
      print("only to_date")
      response = self.supabase_client.table(table_name).select("id", count='exact').eq("course_name", course_name).lte(
          'created_at', to_date).order('id', desc=False).execute()

    else:
      # query all data
      print("No dates")
      response = self.supabase_client.table(table_name).select("id", count='exact').eq(
          "course_name", course_name).order('id', desc=False).execute()
    return response

  def getAllFromTableForDownloadType(self, course_name: str, download_type: str, first_id: int):
    if download_type == 'documents':
      response = self.supabase_client.table("documents").select("*").eq("course_name", course_name).gte(
          'id', first_id).order('id', desc=False).limit(100).execute()
    else:
      response = self.supabase_client.table("llm-convo-monitor").select("*").eq("course_name", course_name).gte(
          'id', first_id).order('id', desc=False).limit(100).execute()

    return response

  def getAllConversationsBetweenIds(self, course_name: str, first_id: int, last_id: int, limit: int = 50):
    if last_id == 0:
      return self.supabase_client.table("llm-convo-monitor").select("*").eq("course_name", course_name).gt(
          'id', first_id).order('id', desc=False).limit(limit).execute()
    else:
      return self.supabase_client.table("llm-convo-monitor").select("*").eq("course_name", course_name).gte(
          'id', first_id).lte('id', last_id).order('id', desc=False).limit(limit).execute()

  #@retry(stop=stop_after_attempt(3), wait=wait_exponential(multiplier=1, min=10, max=600))
  def getDocsForIdsGte(self, course_name: str, first_id: int, fields: str = "*", limit: int = 100):
    return self.supabase_client.table("documents").select(fields).eq("course_name", course_name).gte(
        'id', first_id).order('id', desc=False).limit(limit).execute()

  def insertProjectInfo(self, project_info):
    return self.supabase_client.table("projects").insert(project_info).execute()

  def getAllFromLLMConvoMonitor(self, course_name: str):
    return self.supabase_client.table("llm-convo-monitor").select("*").eq("course_name",
                                                                          course_name).order('id',
                                                                                             desc=False).execute()

  def getCountFromLLMConvoMonitor(self, course_name: str, last_id: int):
    if last_id == 0:
      return self.supabase_client.table("llm-convo-monitor").select("id", count='exact').eq(
          "course_name", course_name).order('id', desc=False).execute()
    else:
      return self.supabase_client.table("llm-convo-monitor").select("id", count='exact').eq(
          "course_name", course_name).gt("id", last_id).order('id', desc=False).execute()

  def getCountFromDocuments(self, course_name: str, last_id: int):
    if last_id == 0:
      return self.supabase_client.table("documents").select("id",
                                                            count='exact').eq("course_name",
                                                                              course_name).order('id',
                                                                                                 desc=False).execute()
    else:
      return self.supabase_client.table("documents").select("id", count='exact').eq("course_name", course_name).gt(
          "id", last_id).order('id', desc=False).execute()

  def getDocMapFromProjects(self, course_name: str):
    return self.supabase_client.table("projects").select("doc_map_id").eq("course_name", course_name).execute()

  def getConvoMapFromProjects(self, course_name: str):
    return self.supabase_client.table("projects").select("*").eq("course_name", course_name).execute()

  def updateProjects(self, course_name: str, data: dict):
    return self.supabase_client.table("projects").update(data).eq("course_name", course_name).execute()

  def getLatestWorkflowId(self):
    return self.supabase_client.table('n8n_workflows').select("*").execute()

  def lockWorkflow(self, id: int):
    return self.supabase_client.table('n8n_workflows').insert({"latest_workflow_id": id, "is_locked": True}).execute()
    # return self.supabase_client.table('n8n_workflows').update({"latest_workflow_id":id, "is_locked": True}).eq('latest_workflow_id', supabase_id).execute()

  def deleteLatestWorkflowId(self, id: int):
    return self.supabase_client.table('n8n_workflows').delete().eq('latest_workflow_id', id).execute()

  def unlockWorkflow(self, id: int):
    return self.supabase_client.table('n8n_workflows').update({
        "is_locked": False
    }).eq('latest_workflow_id', id).execute()

  def check_and_lock_flow(self, id):
    return self.supabase_client.rpc('check_and_lock_flows_v2', {'id': id}).execute()

  def getConversation(self, course_name: str, key: str, value: str):
    return self.supabase_client.table("llm-convo-monitor").select("*").eq(key, value).eq("course_name",
                                                                                         course_name).execute()

  def getDisabledDocGroups(self, course_name: str):
    return self.supabase_client.table("doc_groups").select("name").eq("course_name", course_name).eq("enabled",
                                                                                                     False).execute()

  def getPublicDocGroups(self, course_name: str):
    return self.supabase_client.from_("doc_groups_sharing") \
        .select("doc_groups(name, course_name, enabled, private, doc_count)") \
        .eq("destination_project_name", course_name) \
        .execute()

  def getAllConversationsForUserAndProject(self, user_email: str, project_name: str, curr_count: int = 0):
    return self.supabase_client.table('conversations').select(
        '*, messages(content_text, content_image_url, role, image_description, created_at).order(created_at, desc=True)',
        count='exact').eq('user_email',
                          user_email).eq('project_name',
                                         project_name).order('updated_at',
                                                             desc=True).limit(500).offset(curr_count).execute()

  def insertProject(self, project_info):
    return self.supabase_client.table("projects").insert(project_info).execute()

  def getPreAssignedAPIKeys(self, email: str):
    return self.supabase_client.table("pre_authorized_api_keys").select("*").contains("emails",
                                                                                      '["' + email + '"]').execute()

  def getConversationsCreatedAtByCourse(self, course_name: str):
    try:
      count_response = self.supabase_client.table("llm-convo-monitor")\
          .select("created_at", count="exact")\
          .eq("course_name", course_name)\
          .execute()

      total_count = count_response.count if hasattr(count_response, 'count') else 0

      if total_count <= 0:
        print(f"No conversations found for course: {course_name}")
        return [], 0

      all_data = []
      batch_size = 1000
      start = 0

      while start < total_count:
        end = min(start + batch_size - 1, total_count - 1)

        try:
          response = self.supabase_client.table("llm-convo-monitor")\
              .select("created_at")\
              .eq("course_name", course_name)\
              .range(start, end)\
              .execute()

          if not response or not hasattr(response, 'data') or not response.data:
            print(f"No data returned for range {start} to {end}.")
            break

          all_data.extend(response.data)
          start += batch_size

        except Exception as batch_error:
          print(f"Error fetching batch {start}-{end}: {str(batch_error)}")
          continue

      if not all_data:
        print(f"No conversation data could be retrieved for course: {course_name}")
        return [], 0

      return all_data, len(all_data)

    except Exception as e:
      print(f"Error in getConversationsCreatedAtByCourse for {course_name}: {str(e)}")
      return [], 0

  def getProjectStats(self, project_name: str) -> ProjectStats:
    try:
      response = self.supabase_client.table("project_stats").select("total_messages, total_conversations, unique_users")\
                  .eq("project_name", project_name).execute()

      stats: Dict[str, int | float] = {
          "total_messages": 0,
          "total_conversations": 0,
          "unique_users": 0,
          "avg_conversations_per_user": 0.0,
          "avg_messages_per_user": 0.0,
          "avg_messages_per_conversation": 0.0
      }

      if response and hasattr(response, 'data') and response.data:
        base_stats = response.data[0]
        stats.update(base_stats)

        if stats["unique_users"] > 0:
          stats["avg_conversations_per_user"] = float(round(stats["total_conversations"] / stats["unique_users"], 2))
          stats["avg_messages_per_user"] = float(round(stats["total_messages"] / stats["unique_users"], 2))

        if stats["total_conversations"] > 0:
          stats["avg_messages_per_conversation"] = float(
              round(stats["total_messages"] / stats["total_conversations"], 2))

      # Convert stats to proper types before creating ProjectStats
      stats_typed = {
          "total_messages": int(stats["total_messages"]),
          "total_conversations": int(stats["total_conversations"]),
          "unique_users": int(stats["unique_users"]),
          "avg_conversations_per_user": float(stats["avg_conversations_per_user"]),
          "avg_messages_per_user": float(stats["avg_messages_per_user"]),
          "avg_messages_per_conversation": float(stats["avg_messages_per_conversation"])
      }
      return ProjectStats(**stats_typed)

    except Exception as e:
      print(f"Error fetching project stats for {project_name}: {str(e)}")
      return ProjectStats(total_messages=0,
                          total_conversations=0,
                          unique_users=0,
                          avg_conversations_per_user=0.0,
                          avg_messages_per_user=0.0,
                          avg_messages_per_conversation=0.0)

  def getWeeklyTrends(self, project_name: str) -> List[WeeklyMetric]:
    response = self.supabase_client.rpc('calculate_weekly_trends', {'course_name_input': project_name}).execute()

    if response and hasattr(response, 'data'):
      return [
          WeeklyMetric(current_week_value=item['current_week_value'],
                       metric_name=item['metric_name'],
                       percentage_change=item['percentage_change'],
                       previous_week_value=item['previous_week_value']) for item in response.data
      ]

    return []

  def getModelUsageCounts(self, project_name: str) -> List[ModelUsage]:
    response = self.supabase_client.rpc('count_models_by_project', {'project_name_input': project_name}).execute()

    if response and hasattr(response, 'data'):
      total_count = sum(item['count'] for item in response.data if item.get('model'))

      model_counts = []
      for item in response.data:
        if item.get('model'):
          percentage = round((item['count'] / total_count * 100), 2) if total_count > 0 else 0
          model_counts.append(ModelUsage(model_name=item['model'], count=item['count'], percentage=percentage))

      return model_counts

    return []

  def getAllProjects(self):
    return self.supabase_client.table("projects").select(
        "course_name, doc_map_id, convo_map_id, last_uploaded_doc_id, last_uploaded_convo_id").execute()

  def getConvoMapDetails(self):
    return self.supabase_client.rpc("get_convo_maps", params={}).execute()

  def getDocMapDetails(self):
    return self.supabase_client.rpc("get_doc_map_details", params={}).execute()

  def getProjectsWithConvoMaps(self):
    return self.supabase_client.table("projects").select(
        "course_name, convo_map_id, last_uploaded_convo_id, conversation_map_index").neq("convo_map_id",
                                                                                         None).execute()

  def getProjectsWithDocMaps(self):
    return self.supabase_client.table("projects").select(
        "course_name, doc_map_id, last_uploaded_doc_id, document_map_index").neq("doc_map_id", None).execute()

  def getProjectMapName(self, course_name, field_name):
    return self.supabase_client.table("projects").select(field_name).eq("course_name", course_name).execute()

  # def getCedarChunks(self, document_ids: List[int]):
  #   """
  #   Fetches all cedar chunks which are ready for metadata extraction.
  #   """
  #   return self.supabase_client.rpc("get_cedar_chunks", params={"p_document_ids": document_ids}).execute()

  def insertCedarDocumentMetadata(self, data):
    return self.supabase_client.table("cedar_document_metadata").insert(data).execute()

  def insertCedarRun(self, data):
    return self.supabase_client.table("cedar_runs").insert(data).execute()

  def getProcessedCedarDocuments(self):
    """
    Fetch all cedar documents which are ready for metadata download.
    """
    return self.supabase_client.table("cedar_documents").select("id, readable_filename").eq(
        "metadata_status", "completed").execute()

  def getCedarDocumentMetadata(self, doc_id):
    return self.supabase_client.table("cedar_document_metadata").select("*").eq("document_id", doc_id).execute()

  def getCedarChunks(self, doc_id: int):
    return self.supabase_client.table("cedar_chunks").select("*").eq("document_id", doc_id).execute()

  def getLastRunID(self):
    return self.supabase_client.table("cedar_runs").select("run_id").not_.is_("run_id", "null").order(
        "run_id", desc=True).limit(1).execute()

  def getRunData(self, run_ids: str, limit: int = 100, offset: int = 0):
    return self.supabase_client.rpc("get_run_data", params={
        "p_run_ids": run_ids,
        "p_limit": limit,
        "p_offset": offset
    }).execute()

  def updateCedarRunStatus(self, doc_id, run_id, data):
    return self.supabase_client.table("cedar_runs").update(data).eq("document_id", doc_id).eq("run_id",
                                                                                              run_id).execute()<|MERGE_RESOLUTION|>--- conflicted
+++ resolved
@@ -4,12 +4,8 @@
 import supabase
 from injector import inject
 
-<<<<<<< HEAD
-=======
-import supabase
 from tenacity import retry, stop_after_attempt, wait_exponential
 
->>>>>>> 9d7ed7ce
 
 class ProjectStats(TypedDict):
   total_messages: int
