import os
import re
import time
from tempfile import NamedTemporaryFile

import boto3  # type: ignore
import requests
from bs4 import BeautifulSoup
from ai_ta_backend.vector_database import Ingest
from ai_ta_backend.aws import upload_data_files_to_s3
from zipfile import ZipFile
import shutil

# Check if the url is valid
# Else return the status code
def valid_url(url):
	try:
		# pass the url into
		# request.hear
		response = requests.head(url)
		
		# check the status code
		if response.status_code == 200:
			return True
		else:
			return response.status_code
	except requests.ConnectionError as e:
		return e

# Function gets titles of urls and the urls themselves
def get_urls_list(url:str):

    site= re.match(pattern=r'https:\/\/[a-zA-Z0-9.]*[a-z]', string=url).group(0) # type: ignore

    # Gets rid of double slashes
    url = re.sub(pattern=r"https:\/\/", repl="", string=url)
    url = re.sub(pattern=r"[\/\/]{2,}", repl="", string=url)
    url = "https://"+url

    urls= set()

    r = requests.get(url)
    s = BeautifulSoup(r.text,"html.parser")
    body = s.find("body")
    header = s.find("head") 
    try:
        if s.title.string == "403 Forbidden": # type: ignore
            print("403 Forbidden")
        else:
            pass
    except Exception as e:
        print("Error:", e)
        pass 
    
    # header = s.find("head")
    for i in body.find_all("a"): # type: ignore
        try:
        # getting the href tag
            href = i.attrs['href']
        except KeyError as e:
            print("KeyError:", e, "for", i)
            continue
    
        if href.startswith("http"):
            pass
            
        # This line doesn't matter because the amount of slashes doesn't change the site, but leave it in for now
        elif href.startswith("/"):
            href = site+href
        else:
            href = site+'/'+href
        urls.add(href)

    for i in header.find_all("a"): # type: ignore
        try:
        # getting the href tag
            href = i.attrs['href']
        except KeyError as e:
            print("KeyError:", e, "for", i)
            continue
    
        if href.startswith("http"):
            pass
            
        # This line doesn't matter because the amount of slashes doesn't change the site, but leave it in for now
        elif href.startswith("/"):
            href = site+href
        else:
            href = site+'/'+href
        urls.add(href)

    return list(urls)


# Gathers all of the connected urls from the base url
def site_map(base_url:str, max_urls:int=1000, max_depth:int=3, _depth:int=0, _invalid_urls:list=[]):
  # Prints the depth of the current search
  print("depth: ", _depth)
  all = []
  max_urls = int(max_urls)
  _depth = int(_depth)
  max_depth = int(max_depth)
  amount = max_urls

  # If the base url is valid, then add it to the list of urls and get the urls from the base url
  if valid_url(base_url) == True:
    all.append(base_url)
    urls = get_urls_list(base_url)

    if len(urls) <= max_urls:
      all.extend(urls)
    else:
      all.extend(urls[:max_urls])
  else:
    print("Invalid URL", base_url + ",", "Status Code:",valid_url(base_url))
    _invalid_urls.append(base_url)

  # Create the new amount of max urls for the next function call
  all = list(set(all))
  max_urls = max_urls - len(all)

  # Recursively call the function on all of the urls found in the base url
  for url in all:
    # if url.startswith(base_url):
      # _invalid_urls.append(url)
      
      if url not in _invalid_urls:
        if valid_url(url) == True:
          if max_urls > 0:
            if _depth < max_depth:
              all.extend(site_map(url, max_urls, max_depth, _depth+1, _invalid_urls))
              all = list(set(all))
              max_urls = max_urls - len(all)
            else:
              print("Depth exceeded:", _depth+1, "out of", max_depth)
              break
          else:
            break
        else:
          print("Invalid URL", url + ',', "Status Code:",valid_url(url))
          _invalid_urls.append(url)
          continue
      else:
        continue
    # else: 
    #   print(f"NOT SCRAPING URL outside our base_url.\n\tbase_url: {base_url}\n\turl:{url}")

  all = list(set(all))

  if len(all) < amount and _depth == 0:
    print("Max URLS not reached, returning all urls found:", len(all), "out of", amount)
    return all
  elif len(all) == amount and _depth == 0:
    print("Max URLS reached:", len(all), "out of", amount)
    return all

  return all

# Function to get the text from a url
def scraper(url:str):
    r = requests.get(url, cookies={'__hs_opt_out': 'no'})
    soup = BeautifulSoup(r.text,"html.parser")
    
    for tag in soup(['header', 'footer', 'nav', 'aside']):
        tag.decompose()
    
    return soup


def pdf_scraper(soup:BeautifulSoup): 
  links = soup.find_all('a')
  pdf = []
  try:
    for link in links:
      if ('.pdf' in link.get('href', [])):
        # Get response object for link
        response = requests.get(link.get('href'))
        content =  response.content
        if f"<!DOCTYPE html>" not in str(content):
          pdf.append(content)
          print("PDF scraped:", link.get('href'))
  except Exception as e:
    print("PDF scrape error:", e)

  return list(set(pdf))


# Uses all of above functions to crawl a site
def crawler(site:str, max_urls:int=1000, max_depth:int=3, timeout:int=1):
    all_sites = list(set(site_map(site, max_urls, max_depth)))
    crawled = []
    invalid_urls = []

    for site in all_sites:
        try:
            soup = scraper(site)
            site_data = []
            site_data.append(site)
            site_data.append(soup.get_text())
            site_data.append(soup)
            print("Scraped:", site)
            site_data.append(pdf_scraper(soup))
            crawled.append(site_data)
            time.sleep(timeout)

        except Exception as e:
            print("Url Not Scraped!!!", "Exception:", e)
            invalid_urls.append(site)
            continue
        
    # Delete repeated sites, with different URLs and keeping one
    repeated = [value[2] for value in crawled]
    counts = {value:repeated.count(value) for value in repeated}
  
    for value in repeated:
        for i, row in enumerate(crawled):
            if counts[value] > 1:
                if row[2] == value:
                  counts[value] -= 1
                  del crawled[i]
            else:
                break
              
    # Delete repeated PDFs and keeping one
    pdf_repeat = []
    for value in crawled:
        pdf_repeat.extend(value[3])
    pdf_counts = {value:pdf_repeat.count(value) for value in pdf_repeat}

    for value in pdf_repeat:
        for row in crawled:
            count = row[3].count(value)
            if pdf_counts[value] == 1:
                break
            elif pdf_counts[value] > count:
                for i in range(count):
                    row[3].remove(value)
                    pdf_counts[value] -= 1
            else:
                for i in range(pdf_counts[value]-1):
                    row[3].remove(value)
                    pdf_counts[value] -= 1

    print("Scraped", len(crawled), "urls out of", max_urls)

    return crawled

# Download a course using its url
def mit_course_download(url:str, course_name:str, local_dir:str):
    ingester = Ingest()
    base = "https://ocw.mit.edu"
    if url.endswith("download"):
        pass
    else:
        url = url + "download"

    r = requests.get(url)
    soup = BeautifulSoup(r.text,"html.parser")

    zip = ''
    for ref in soup.find_all("a"):
        if ref.attrs['href'].endswith("zip"):
            zip = ref.attrs['href']
    
    site =  zip
    print('site', site)
    r = requests.get(url=site, stream=True)

    zip_file = local_dir + ".zip"

    try:
        with open(zip_file, 'wb') as fd:
            for chunk in r.iter_content(chunk_size=128):
                fd.write(chunk)
        print("course downloaded!")
    except Exception as e:
        print("Error:", e, site)

    with ZipFile(zip_file, 'r') as zObject:
      zObject.extractall(
        path=local_dir)
    
    shutil.move(local_dir+"/"+"robots.txt", local_dir+"/static_resources")
    s3_paths = upload_data_files_to_s3(course_name, local_dir+"/static_resources")
    success_fail = ingester.bulk_ingest(s3_paths, course_name) # type: ignore

    shutil.move(zip_file, local_dir)
    shutil.rmtree(local_dir)
    print("Finished Ingest")
    return success_fail

def main_crawler(url:str, course_name:str, max_urls:int=100, max_depth:int=3, timeout:int=1):
  print("\n")
  max_urls = int(max_urls)
  max_depth = int(max_depth)
  timeout = int(timeout)
  data = crawler(url, max_urls, max_depth, timeout)

  print("Crawl Success!")
  print("Begin Ingest")

  ingester = Ingest()
  s3_client = boto3.client(
        's3',
        aws_access_key_id=os.getenv('AWS_ACCESS_KEY_ID'),
        aws_secret_access_key=os.getenv('AWS_SECRET_ACCESS_KEY'),
    )
  # Clean some keys for a proper file name
  # todo: have a default title
  # titles = [value[1][1].title.string for value in data]

  titles = []
  for value in data:
    try:
      titles.append(value[2].title.string)  
    except AttributeError as e:
      # if no title
      placeholder_title = re.findall(pattern=r'[a-zA-Z0-9.]*[a-z]', string=value[0])[1]
      titles.append(placeholder_title)
      print(f"URL is missing a title, using this title instead: {placeholder_title}")
  
  clean = [re.match(r"[a-zA-Z0-9\s]*", title).group(0) for title in titles] # type: ignore
  path_name = []
  counter = 0
  for value in clean:
    value = value.strip()
    value = value.replace(" ", "_")
    if value == "403_Forbidden":
      print("Found Forbidden Key, deleting data")
      del data[counter]
    else:
      path_name.append(value)
      counter += 1


  # Upload each html to S3
  print("Uploading", len(data), "files to S3")
  paths = []
  for i, key in enumerate(data):

    with NamedTemporaryFile(suffix=".html") as temp_html:
      temp_html.write(key[2].encode('utf-8'))
      temp_html.seek(0)
      s3_upload_path = "courses/"+ course_name + "/" + path_name[i] + ".html"
      paths.append(s3_upload_path)
      with open(temp_html.name, 'rb') as f:
        print("Uploading html to S3")
        s3_client.upload_fileobj(f, os.getenv('S3_BUCKET_NAME'), s3_upload_path)
        ingester.bulk_ingest(s3_upload_path, course_name)

    if key[3] != []:
      with NamedTemporaryFile(suffix=".pdf") as temp_pdf:
        for pdf in key[3]:
          temp_pdf.write(pdf)
          temp_pdf.seek(0) 
          s3_upload_path = "courses/"+ course_name + "/" + path_name[i] + ".pdf"
          paths.append(s3_upload_path)
          with open(temp_pdf.name, 'rb') as f:
            print("Uploading PDF to S3")
            s3_client.upload_fileobj(f, os.getenv('S3_BUCKET_NAME'), s3_upload_path)
<<<<<<< HEAD
            ingester.bulk_ingest(s3_upload_path, course_name)
=======
>>>>>>> 83c4f41c

  print("Finished /web-scrape")<|MERGE_RESOLUTION|>--- conflicted
+++ resolved
@@ -358,9 +358,5 @@
           with open(temp_pdf.name, 'rb') as f:
             print("Uploading PDF to S3")
             s3_client.upload_fileobj(f, os.getenv('S3_BUCKET_NAME'), s3_upload_path)
-<<<<<<< HEAD
-            ingester.bulk_ingest(s3_upload_path, course_name)
-=======
->>>>>>> 83c4f41c
 
   print("Finished /web-scrape")