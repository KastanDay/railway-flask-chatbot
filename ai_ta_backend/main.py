--- conflicted
+++ resolved
@@ -533,24 +533,6 @@
   response.headers.add('Access-Control-Allow-Origin', '*')
   return response
 
-
-<<<<<<< HEAD
-=======
-@app.route('/getConversationHeatmapByHour', methods=['GET'])
-def get_questions_heatmap_by_hour(service: RetrievalService) -> Response:
-  course_name = request.args.get('course_name', default='', type=str)
-
-  if not course_name:
-    abort(400, description="Missing required parameter: 'course_name' must be provided.")
-
-  heatmap_data = service.getConversationHeatmapByHour(course_name)
-
-  response = jsonify(heatmap_data)
-  response.headers.add('Access-Control-Allow-Origin', '*')
-  return response
-
-
->>>>>>> b177a30f
 @app.route('/run_flow', methods=['POST'])
 def run_flow(service: WorkflowService) -> Response:
   """
