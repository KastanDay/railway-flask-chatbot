import os
import re
import time
from typing import Any, List

from dotenv import load_dotenv
from flask import Flask, jsonify, request
from flask_cors import CORS
from h11 import Response
# from qdrant_client import QdrantClient
from sqlalchemy import JSON

from ai_ta_backend.vector_database import Ingest
<<<<<<< HEAD
from ai_ta_backend.web_scrape import main_crawler, mit_course_download
=======
from ai_ta_backend.web_scrape import main_crawler
>>>>>>> d6b2588f

app = Flask(__name__)
CORS(app)

# load API keys from globally-availabe .env file
# load_dotenv(dotenv_path='.env', override=True)
load_dotenv()

@app.route('/')
def index() -> JSON:
  """_summary_

  Args:
      test (int, optional): _description_. Defaults to 1.

  Returns:
      JSON: _description_
  """
  return jsonify({"Choo Choo": "Welcome to your Flask app 🚅"})


@app.route('/coursera', methods=['GET'])
def coursera() -> JSON:
  try:
    course_name: str = request.args.get('course_name') # type: ignore
    coursera_course_name: str = request.args.get('coursera_course_name') # type: ignore
  except Exception as e:
    print(f"No course name provided: {e}")
  
  ingester = Ingest()
  results = ingester.ingest_coursera(coursera_course_name, course_name) # type: ignore
  response = jsonify(results)
  response.headers.add('Access-Control-Allow-Origin', '*')
  return response

@app.route('/delete-entire-course', methods=['GET'])
def delete_entire_course():
  try:
    course_name: str = request.args.get('course_name') # type: ignore
    # coursera_course_name: str = request.args.get('coursera_course_name') # type: ignore
  except Exception as e:
    print(f"No course name provided: {e}")
  
  ingester = Ingest()
  results = ingester.delete_entire_course(course_name) # type: ignore
  response = jsonify(results)
  response.headers.add('Access-Control-Allow-Origin', '*')
  return response


@app.route('/getTopContexts', methods=['GET'])
def getTopContexts():
  """Get most relevant contexts for a given search query.
  
  Return value

  ## GET arguments
  course name (optional) str
      A json response with TBD fields.
  search_query
  top_n
  
  Returns
  -------
  JSON
      A json response with TBD fields.
  Metadata fileds
  * pagenumber_or_timestamp
  * readable_filename
  * s3_pdf_path
  
  Example: 
  [
    {
      'readable_filename': 'Lumetta_notes', 
      'pagenumber_or_timestamp': 'pg. 19', 
      's3_pdf_path': '/courses/<course>/Lumetta_notes.pdf', 
      'text': 'In FSM, we do this...'
    }, 
  ]

  Raises
  ------
  Exception
      Testing how exceptions are handled.
  """
  # todo: best way to handle optional arguments?
  try:
    course_name: str = request.args.get('course_name')
    search_query: str = request.args.get('search_query')
    top_n: str = request.args.get('top_n')
  except Exception as e:
    print("No course name provided.")

  print("In /getTopContexts: ", search_query)
  if search_query is None:
    return jsonify({"error": "No parameter `search_query` provided. It is undefined."})

  ingester = Ingest()
  found_documents = ingester.getTopContexts(search_query, course_name, top_n)

  response = jsonify(found_documents)
  response.headers.add('Access-Control-Allow-Origin', '*')
  return response


@app.route('/ingest', methods=['GET'])
def ingest():
  """Recursively ingests anything from S3 filepath and below. 
  Pass a s3_paths filepath (not URL) into our S3 bucket.
  
  Ingests all files, not just PDFs. 
  
  args:
    s3_paths: str | List[str]

  Returns:
      str: Success or Failure message. Failure message if any failures. TODO: email on failure.
  """

  print("In /ingest")

  ingester = Ingest()
  s3_paths: List[str] | str = request.args.get('s3_paths')
  course_name: List[str] | str = request.args.get('course_name')
  success_fail_dict = ingester.bulk_ingest(s3_paths, course_name)

  response = jsonify(success_fail_dict)
  response.headers.add('Access-Control-Allow-Origin', '*')
  return response


@app.route('/getContextStuffedPrompt', methods=['GET'])
def getContextStuffedPrompt():
  """
  Get a stuffed prompt for a given user question and course name.
  Args : 
    search_query (str)
    course_name (str) : used for metadata filtering
  Returns : str
    a very long "stuffed prompt" with question + summaries of 20 most relevant documents.
  """
  print("In /getContextStuffedPrompt")
  

  ingester = Ingest()
  search_query: str = str(request.args.get('search_query'))      # type: ignore
  course_name: str = str(request.args.get('course_name'))         # type: ignore 
  top_n: int = int(request.args.get('top_n'))                     # type: ignore
  top_k_to_search: int = int(request.args.get('top_k_to_search')) # type: ignore

  start_time = time.monotonic()
  stuffed_prompt = ingester.get_context_stuffed_prompt(search_query, course_name, top_n, top_k_to_search)
  print(f"⏰ Runtime of EXTREME prompt stuffing: {(time.monotonic() - start_time):.2f} seconds")
  response = jsonify({"prompt": stuffed_prompt})

  response.headers.add('Access-Control-Allow-Origin', '*')
  return response


@app.route('/getAll', methods=['GET'])
def getAll():
  """Get all course materials based on the course_name
  """

  print("In /getAll")

  ingester = Ingest()
  course_name: List[str] | str = request.args.get('course_name')
  distinct_dicts = ingester.getAll(course_name)
  response = jsonify({"all_s3_paths": distinct_dicts})

  response.headers.add('Access-Control-Allow-Origin', '*')
  return response


#Write api to delete s3 files for a course
@app.route('/delete', methods=['DELETE'])
def delete():
    """Delete all course materials based on the course_name
    """

    print("In /delete")

    ingester = Ingest()
    course_name: List[str] | str = request.args.get('course_name')
    s3_path: str = request.args.get('s3_path')
    success_or_failure = ingester.delete_data(s3_path, course_name)
    response = jsonify({"outcome": success_or_failure})

    response.headers.add('Access-Control-Allow-Origin', '*')
    return response


@app.route('/log', methods=['GET'])
def log():
  """
  todo
  """

  print("In /log")

  ingester = Ingest()
  # course_name: List[str] | str = request.args.get('course_name')
  success_or_failure = ingester.log_to_arize('course_name', 'test', 'completion')
  response = jsonify({"outcome": success_or_failure})

  response.headers.add('Access-Control-Allow-Origin', '*')
  return response

@app.route('/web-scrape', methods=['GET'])
def scrape():
  url: str = request.args.get('url')
  max_urls:int = request.args.get('max_urls')
  max_depth:int = request.args.get('max_depth')
  timeout:int = request.args.get('timeout')
  course_name: List[str] | str = request.args.get('course_name')

  # print all input params
  print(f"Url: {url}")
  print(f"Max Urls: {max_urls}")
  print(f"Max Depth: {max_depth}")
  print(f"Timeout in Seconds ⏰: {timeout}")

  success_fail_dict = main_crawler(url, course_name, max_urls, max_depth, timeout)

  response = jsonify(success_fail_dict)
  response.headers.add('Access-Control-Allow-Origin', '*')
  return response

@app.route('/mit-download', methods=['GET'])
def mit_download_course():
  url:str = request.args.get('url')
  course_name:str = request.args.get('course_name')
  local_dir:str = request.args.get('local_dir')

  success_fail = mit_course_download(url, course_name,local_dir)

  response = jsonify(success_fail)
  response.headers.add('Access-Control-Allow-Origin', '*')
  return response

@app.route('/web-scrape', methods=['GET'])
def scrape():
  url: str = request.args.get('url')
  max_urls:int = request.args.get('max_urls')
  max_depth:int = request.args.get('max_depth')
  timeout:int = request.args.get('timeout')
  course_name: List[str] | str = request.args.get('course_name')

  # print all input params
  print('\n')
  print(f"Url: {url}")
  print(f"Max Urls: {max_urls}")
  print(f"Max Depth: {max_depth}")
  print(f"Timeout in Seconds ⏰: {timeout}")

  success_fail_dict = main_crawler(url, course_name, max_urls, max_depth, timeout)

  response = jsonify(success_fail_dict)
  response.headers.add('Access-Control-Allow-Origin', '*')
  return response


if __name__ == '__main__':
  app.run(debug=True, port=os.getenv("PORT", default=8000))
<|MERGE_RESOLUTION|>--- conflicted
+++ resolved
@@ -1,284 +1,280 @@
-import os
-import re
-import time
-from typing import Any, List
-
-from dotenv import load_dotenv
-from flask import Flask, jsonify, request
-from flask_cors import CORS
-from h11 import Response
-# from qdrant_client import QdrantClient
-from sqlalchemy import JSON
-
-from ai_ta_backend.vector_database import Ingest
-<<<<<<< HEAD
-from ai_ta_backend.web_scrape import main_crawler, mit_course_download
-=======
-from ai_ta_backend.web_scrape import main_crawler
->>>>>>> d6b2588f
-
-app = Flask(__name__)
-CORS(app)
-
-# load API keys from globally-availabe .env file
-# load_dotenv(dotenv_path='.env', override=True)
-load_dotenv()
-
-@app.route('/')
-def index() -> JSON:
-  """_summary_
-
-  Args:
-      test (int, optional): _description_. Defaults to 1.
-
-  Returns:
-      JSON: _description_
-  """
-  return jsonify({"Choo Choo": "Welcome to your Flask app 🚅"})
-
-
-@app.route('/coursera', methods=['GET'])
-def coursera() -> JSON:
-  try:
-    course_name: str = request.args.get('course_name') # type: ignore
-    coursera_course_name: str = request.args.get('coursera_course_name') # type: ignore
-  except Exception as e:
-    print(f"No course name provided: {e}")
-  
-  ingester = Ingest()
-  results = ingester.ingest_coursera(coursera_course_name, course_name) # type: ignore
-  response = jsonify(results)
-  response.headers.add('Access-Control-Allow-Origin', '*')
-  return response
-
-@app.route('/delete-entire-course', methods=['GET'])
-def delete_entire_course():
-  try:
-    course_name: str = request.args.get('course_name') # type: ignore
-    # coursera_course_name: str = request.args.get('coursera_course_name') # type: ignore
-  except Exception as e:
-    print(f"No course name provided: {e}")
-  
-  ingester = Ingest()
-  results = ingester.delete_entire_course(course_name) # type: ignore
-  response = jsonify(results)
-  response.headers.add('Access-Control-Allow-Origin', '*')
-  return response
-
-
-@app.route('/getTopContexts', methods=['GET'])
-def getTopContexts():
-  """Get most relevant contexts for a given search query.
-  
-  Return value
-
-  ## GET arguments
-  course name (optional) str
-      A json response with TBD fields.
-  search_query
-  top_n
-  
-  Returns
-  -------
-  JSON
-      A json response with TBD fields.
-  Metadata fileds
-  * pagenumber_or_timestamp
-  * readable_filename
-  * s3_pdf_path
-  
-  Example: 
-  [
-    {
-      'readable_filename': 'Lumetta_notes', 
-      'pagenumber_or_timestamp': 'pg. 19', 
-      's3_pdf_path': '/courses/<course>/Lumetta_notes.pdf', 
-      'text': 'In FSM, we do this...'
-    }, 
-  ]
-
-  Raises
-  ------
-  Exception
-      Testing how exceptions are handled.
-  """
-  # todo: best way to handle optional arguments?
-  try:
-    course_name: str = request.args.get('course_name')
-    search_query: str = request.args.get('search_query')
-    top_n: str = request.args.get('top_n')
-  except Exception as e:
-    print("No course name provided.")
-
-  print("In /getTopContexts: ", search_query)
-  if search_query is None:
-    return jsonify({"error": "No parameter `search_query` provided. It is undefined."})
-
-  ingester = Ingest()
-  found_documents = ingester.getTopContexts(search_query, course_name, top_n)
-
-  response = jsonify(found_documents)
-  response.headers.add('Access-Control-Allow-Origin', '*')
-  return response
-
-
-@app.route('/ingest', methods=['GET'])
-def ingest():
-  """Recursively ingests anything from S3 filepath and below. 
-  Pass a s3_paths filepath (not URL) into our S3 bucket.
-  
-  Ingests all files, not just PDFs. 
-  
-  args:
-    s3_paths: str | List[str]
-
-  Returns:
-      str: Success or Failure message. Failure message if any failures. TODO: email on failure.
-  """
-
-  print("In /ingest")
-
-  ingester = Ingest()
-  s3_paths: List[str] | str = request.args.get('s3_paths')
-  course_name: List[str] | str = request.args.get('course_name')
-  success_fail_dict = ingester.bulk_ingest(s3_paths, course_name)
-
-  response = jsonify(success_fail_dict)
-  response.headers.add('Access-Control-Allow-Origin', '*')
-  return response
-
-
-@app.route('/getContextStuffedPrompt', methods=['GET'])
-def getContextStuffedPrompt():
-  """
-  Get a stuffed prompt for a given user question and course name.
-  Args : 
-    search_query (str)
-    course_name (str) : used for metadata filtering
-  Returns : str
-    a very long "stuffed prompt" with question + summaries of 20 most relevant documents.
-  """
-  print("In /getContextStuffedPrompt")
-  
-
-  ingester = Ingest()
-  search_query: str = str(request.args.get('search_query'))      # type: ignore
-  course_name: str = str(request.args.get('course_name'))         # type: ignore 
-  top_n: int = int(request.args.get('top_n'))                     # type: ignore
-  top_k_to_search: int = int(request.args.get('top_k_to_search')) # type: ignore
-
-  start_time = time.monotonic()
-  stuffed_prompt = ingester.get_context_stuffed_prompt(search_query, course_name, top_n, top_k_to_search)
-  print(f"⏰ Runtime of EXTREME prompt stuffing: {(time.monotonic() - start_time):.2f} seconds")
-  response = jsonify({"prompt": stuffed_prompt})
-
-  response.headers.add('Access-Control-Allow-Origin', '*')
-  return response
-
-
-@app.route('/getAll', methods=['GET'])
-def getAll():
-  """Get all course materials based on the course_name
-  """
-
-  print("In /getAll")
-
-  ingester = Ingest()
-  course_name: List[str] | str = request.args.get('course_name')
-  distinct_dicts = ingester.getAll(course_name)
-  response = jsonify({"all_s3_paths": distinct_dicts})
-
-  response.headers.add('Access-Control-Allow-Origin', '*')
-  return response
-
-
-#Write api to delete s3 files for a course
-@app.route('/delete', methods=['DELETE'])
-def delete():
-    """Delete all course materials based on the course_name
-    """
-
-    print("In /delete")
-
-    ingester = Ingest()
-    course_name: List[str] | str = request.args.get('course_name')
-    s3_path: str = request.args.get('s3_path')
-    success_or_failure = ingester.delete_data(s3_path, course_name)
-    response = jsonify({"outcome": success_or_failure})
-
-    response.headers.add('Access-Control-Allow-Origin', '*')
-    return response
-
-
-@app.route('/log', methods=['GET'])
-def log():
-  """
-  todo
-  """
-
-  print("In /log")
-
-  ingester = Ingest()
-  # course_name: List[str] | str = request.args.get('course_name')
-  success_or_failure = ingester.log_to_arize('course_name', 'test', 'completion')
-  response = jsonify({"outcome": success_or_failure})
-
-  response.headers.add('Access-Control-Allow-Origin', '*')
-  return response
-
-@app.route('/web-scrape', methods=['GET'])
-def scrape():
-  url: str = request.args.get('url')
-  max_urls:int = request.args.get('max_urls')
-  max_depth:int = request.args.get('max_depth')
-  timeout:int = request.args.get('timeout')
-  course_name: List[str] | str = request.args.get('course_name')
-
-  # print all input params
-  print(f"Url: {url}")
-  print(f"Max Urls: {max_urls}")
-  print(f"Max Depth: {max_depth}")
-  print(f"Timeout in Seconds ⏰: {timeout}")
-
-  success_fail_dict = main_crawler(url, course_name, max_urls, max_depth, timeout)
-
-  response = jsonify(success_fail_dict)
-  response.headers.add('Access-Control-Allow-Origin', '*')
-  return response
-
-@app.route('/mit-download', methods=['GET'])
-def mit_download_course():
-  url:str = request.args.get('url')
-  course_name:str = request.args.get('course_name')
-  local_dir:str = request.args.get('local_dir')
-
-  success_fail = mit_course_download(url, course_name,local_dir)
-
-  response = jsonify(success_fail)
-  response.headers.add('Access-Control-Allow-Origin', '*')
-  return response
-
-@app.route('/web-scrape', methods=['GET'])
-def scrape():
-  url: str = request.args.get('url')
-  max_urls:int = request.args.get('max_urls')
-  max_depth:int = request.args.get('max_depth')
-  timeout:int = request.args.get('timeout')
-  course_name: List[str] | str = request.args.get('course_name')
-
-  # print all input params
-  print('\n')
-  print(f"Url: {url}")
-  print(f"Max Urls: {max_urls}")
-  print(f"Max Depth: {max_depth}")
-  print(f"Timeout in Seconds ⏰: {timeout}")
-
-  success_fail_dict = main_crawler(url, course_name, max_urls, max_depth, timeout)
-
-  response = jsonify(success_fail_dict)
-  response.headers.add('Access-Control-Allow-Origin', '*')
-  return response
-
-
-if __name__ == '__main__':
-  app.run(debug=True, port=os.getenv("PORT", default=8000))
+import os
+import re
+import time
+from typing import Any, List
+
+from dotenv import load_dotenv
+from flask import Flask, jsonify, request
+from flask_cors import CORS
+from h11 import Response
+# from qdrant_client import QdrantClient
+from sqlalchemy import JSON
+
+from ai_ta_backend.vector_database import Ingest
+from ai_ta_backend.web_scrape import main_crawler, mit_course_download
+
+app = Flask(__name__)
+CORS(app)
+
+# load API keys from globally-availabe .env file
+# load_dotenv(dotenv_path='.env', override=True)
+load_dotenv()
+
+@app.route('/')
+def index() -> JSON:
+  """_summary_
+
+  Args:
+      test (int, optional): _description_. Defaults to 1.
+
+  Returns:
+      JSON: _description_
+  """
+  return jsonify({"Choo Choo": "Welcome to your Flask app 🚅"})
+
+
+@app.route('/coursera', methods=['GET'])
+def coursera() -> JSON:
+  try:
+    course_name: str = request.args.get('course_name') # type: ignore
+    coursera_course_name: str = request.args.get('coursera_course_name') # type: ignore
+  except Exception as e:
+    print(f"No course name provided: {e}")
+  
+  ingester = Ingest()
+  results = ingester.ingest_coursera(coursera_course_name, course_name) # type: ignore
+  response = jsonify(results)
+  response.headers.add('Access-Control-Allow-Origin', '*')
+  return response
+
+@app.route('/delete-entire-course', methods=['GET'])
+def delete_entire_course():
+  try:
+    course_name: str = request.args.get('course_name') # type: ignore
+    # coursera_course_name: str = request.args.get('coursera_course_name') # type: ignore
+  except Exception as e:
+    print(f"No course name provided: {e}")
+  
+  ingester = Ingest()
+  results = ingester.delete_entire_course(course_name) # type: ignore
+  response = jsonify(results)
+  response.headers.add('Access-Control-Allow-Origin', '*')
+  return response
+
+
+@app.route('/getTopContexts', methods=['GET'])
+def getTopContexts():
+  """Get most relevant contexts for a given search query.
+  
+  Return value
+
+  ## GET arguments
+  course name (optional) str
+      A json response with TBD fields.
+  search_query
+  top_n
+  
+  Returns
+  -------
+  JSON
+      A json response with TBD fields.
+  Metadata fileds
+  * pagenumber_or_timestamp
+  * readable_filename
+  * s3_pdf_path
+  
+  Example: 
+  [
+    {
+      'readable_filename': 'Lumetta_notes', 
+      'pagenumber_or_timestamp': 'pg. 19', 
+      's3_pdf_path': '/courses/<course>/Lumetta_notes.pdf', 
+      'text': 'In FSM, we do this...'
+    }, 
+  ]
+
+  Raises
+  ------
+  Exception
+      Testing how exceptions are handled.
+  """
+  # todo: best way to handle optional arguments?
+  try:
+    course_name: str = request.args.get('course_name')
+    search_query: str = request.args.get('search_query')
+    top_n: str = request.args.get('top_n')
+  except Exception as e:
+    print("No course name provided.")
+
+  print("In /getTopContexts: ", search_query)
+  if search_query is None:
+    return jsonify({"error": "No parameter `search_query` provided. It is undefined."})
+
+  ingester = Ingest()
+  found_documents = ingester.getTopContexts(search_query, course_name, top_n)
+
+  response = jsonify(found_documents)
+  response.headers.add('Access-Control-Allow-Origin', '*')
+  return response
+
+
+@app.route('/ingest', methods=['GET'])
+def ingest():
+  """Recursively ingests anything from S3 filepath and below. 
+  Pass a s3_paths filepath (not URL) into our S3 bucket.
+  
+  Ingests all files, not just PDFs. 
+  
+  args:
+    s3_paths: str | List[str]
+
+  Returns:
+      str: Success or Failure message. Failure message if any failures. TODO: email on failure.
+  """
+
+  print("In /ingest")
+
+  ingester = Ingest()
+  s3_paths: List[str] | str = request.args.get('s3_paths')
+  course_name: List[str] | str = request.args.get('course_name')
+  success_fail_dict = ingester.bulk_ingest(s3_paths, course_name)
+
+  response = jsonify(success_fail_dict)
+  response.headers.add('Access-Control-Allow-Origin', '*')
+  return response
+
+
+@app.route('/getContextStuffedPrompt', methods=['GET'])
+def getContextStuffedPrompt():
+  """
+  Get a stuffed prompt for a given user question and course name.
+  Args : 
+    search_query (str)
+    course_name (str) : used for metadata filtering
+  Returns : str
+    a very long "stuffed prompt" with question + summaries of 20 most relevant documents.
+  """
+  print("In /getContextStuffedPrompt")
+  
+
+  ingester = Ingest()
+  search_query: str = str(request.args.get('search_query'))      # type: ignore
+  course_name: str = str(request.args.get('course_name'))         # type: ignore 
+  top_n: int = int(request.args.get('top_n'))                     # type: ignore
+  top_k_to_search: int = int(request.args.get('top_k_to_search')) # type: ignore
+
+  start_time = time.monotonic()
+  stuffed_prompt = ingester.get_context_stuffed_prompt(search_query, course_name, top_n, top_k_to_search)
+  print(f"⏰ Runtime of EXTREME prompt stuffing: {(time.monotonic() - start_time):.2f} seconds")
+  response = jsonify({"prompt": stuffed_prompt})
+
+  response.headers.add('Access-Control-Allow-Origin', '*')
+  return response
+
+
+@app.route('/getAll', methods=['GET'])
+def getAll():
+  """Get all course materials based on the course_name
+  """
+
+  print("In /getAll")
+
+  ingester = Ingest()
+  course_name: List[str] | str = request.args.get('course_name')
+  distinct_dicts = ingester.getAll(course_name)
+  response = jsonify({"all_s3_paths": distinct_dicts})
+
+  response.headers.add('Access-Control-Allow-Origin', '*')
+  return response
+
+
+#Write api to delete s3 files for a course
+@app.route('/delete', methods=['DELETE'])
+def delete():
+    """Delete all course materials based on the course_name
+    """
+
+    print("In /delete")
+
+    ingester = Ingest()
+    course_name: List[str] | str = request.args.get('course_name')
+    s3_path: str = request.args.get('s3_path')
+    success_or_failure = ingester.delete_data(s3_path, course_name)
+    response = jsonify({"outcome": success_or_failure})
+
+    response.headers.add('Access-Control-Allow-Origin', '*')
+    return response
+
+
+@app.route('/log', methods=['GET'])
+def log():
+  """
+  todo
+  """
+
+  print("In /log")
+
+  ingester = Ingest()
+  # course_name: List[str] | str = request.args.get('course_name')
+  success_or_failure = ingester.log_to_arize('course_name', 'test', 'completion')
+  response = jsonify({"outcome": success_or_failure})
+
+  response.headers.add('Access-Control-Allow-Origin', '*')
+  return response
+
+@app.route('/web-scrape', methods=['GET'])
+def scrape():
+  url: str = request.args.get('url')
+  max_urls:int = request.args.get('max_urls')
+  max_depth:int = request.args.get('max_depth')
+  timeout:int = request.args.get('timeout')
+  course_name: List[str] | str = request.args.get('course_name')
+
+  # print all input params
+  print(f"Url: {url}")
+  print(f"Max Urls: {max_urls}")
+  print(f"Max Depth: {max_depth}")
+  print(f"Timeout in Seconds ⏰: {timeout}")
+
+  success_fail_dict = main_crawler(url, course_name, max_urls, max_depth, timeout)
+
+  response = jsonify(success_fail_dict)
+  response.headers.add('Access-Control-Allow-Origin', '*')
+  return response
+
+@app.route('/mit-download', methods=['GET'])
+def mit_download_course():
+  url:str = request.args.get('url')
+  course_name:str = request.args.get('course_name')
+  local_dir:str = request.args.get('local_dir')
+
+  success_fail = mit_course_download(url, course_name,local_dir)
+
+  response = jsonify(success_fail)
+  response.headers.add('Access-Control-Allow-Origin', '*')
+  return response
+
+@app.route('/web-scrape', methods=['GET'])
+def scrape():
+  url: str = request.args.get('url')
+  max_urls:int = request.args.get('max_urls')
+  max_depth:int = request.args.get('max_depth')
+  timeout:int = request.args.get('timeout')
+  course_name: List[str] | str = request.args.get('course_name')
+
+  # print all input params
+  print('\n')
+  print(f"Url: {url}")
+  print(f"Max Urls: {max_urls}")
+  print(f"Max Depth: {max_depth}")
+  print(f"Timeout in Seconds ⏰: {timeout}")
+
+  success_fail_dict = main_crawler(url, course_name, max_urls, max_depth, timeout)
+
+  response = jsonify(success_fail_dict)
+  response.headers.add('Access-Control-Allow-Origin', '*')
+  return response
+
+
+if __name__ == '__main__':
+  app.run(debug=True, port=os.getenv("PORT", default=8000))