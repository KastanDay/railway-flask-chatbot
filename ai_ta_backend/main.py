--- conflicted
+++ resolved
@@ -15,32 +15,6 @@
 )
 from flask_cors import CORS
 from flask_executor import Executor
-<<<<<<< HEAD
-from posthog import Posthog
-import ray
-import sentry_sdk
-
-from ai_ta_backend.canvas import CanvasAPI
-
-from ai_ta_backend.export_data import export_convo_history_json, export_documents_json, check_s3_path_and_download
-from ai_ta_backend.nomic_logging import get_nomic_map, log_convo_to_nomic, create_document_map
-from ai_ta_backend.vector_database import Ingest
-from ai_ta_backend.web_scrape import WebScrape, mit_course_download
-from ai_ta_backend.journal_ingest import (get_arxiv_fulltext, downloadSpringerFulltext, 
-                                          downloadElsevierFulltextFromId, getFromDoi, 
-                                          downloadPubmedArticles, searchPubmedArticlesWithEutils,
-                                          searchScopusArticles, searchScienceDirectArticles)
-
-# Sentry.io error logging
-sentry_sdk.init(
-    dsn=os.getenv("SENTRY_DSN"),
-    # Set traces_sample_rate to 1.0 to capture 100% of transactions for performance monitoring.
-    traces_sample_rate=1.0,
-    # Set profiles_sample_rate to 1.0 to profile 100% of sampled transactions.
-    # We recommend adjusting this value in production.
-    profiles_sample_rate=1.0,
-    enable_tracing=True)
-=======
 from flask_injector import FlaskInjector, RequestScope
 from injector import Binder, SingletonScope
 
@@ -64,7 +38,30 @@
 from ai_ta_backend.service.posthog_service import PosthogService
 from ai_ta_backend.service.retrieval_service import RetrievalService
 from ai_ta_backend.service.sentry_service import SentryService
->>>>>>> c2490368
+from posthog import Posthog
+import ray
+import sentry_sdk
+
+from ai_ta_backend.canvas import CanvasAPI
+
+from ai_ta_backend.export_data import export_convo_history_json, export_documents_json, check_s3_path_and_download
+from ai_ta_backend.nomic_logging import get_nomic_map, log_convo_to_nomic, create_document_map
+from ai_ta_backend.vector_database import Ingest
+from ai_ta_backend.web_scrape import WebScrape, mit_course_download
+from ai_ta_backend.journal_ingest import (get_arxiv_fulltext, downloadSpringerFulltext, 
+                                          downloadElsevierFulltextFromId, getFromDoi, 
+                                          downloadPubmedArticles, searchPubmedArticlesWithEutils,
+                                          searchScopusArticles, searchScienceDirectArticles)
+
+# Sentry.io error logging
+sentry_sdk.init(
+    dsn=os.getenv("SENTRY_DSN"),
+    # Set traces_sample_rate to 1.0 to capture 100% of transactions for performance monitoring.
+    traces_sample_rate=1.0,
+    # Set profiles_sample_rate to 1.0 to profile 100% of sampled transactions.
+    # We recommend adjusting this value in production.
+    profiles_sample_rate=1.0,
+    enable_tracing=True)
 
 app = Flask(__name__)
 CORS(app)
