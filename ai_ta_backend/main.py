--- conflicted
+++ resolved
@@ -15,10 +15,7 @@
 )
 from flask_cors import CORS
 from flask_executor import Executor
-<<<<<<< HEAD
-=======
 import ray
->>>>>>> 7306dc35
 
 from ai_ta_backend.canvas import CanvasAPI
 from ai_ta_backend.export_data import export_convo_history_csv
@@ -34,11 +31,8 @@
 # load API keys from globally-availabe .env file
 load_dotenv()
 
-<<<<<<< HEAD
-=======
 ray.init()
 
->>>>>>> 7306dc35
 
 @app.route('/')
 def index() -> Response:
@@ -508,8 +502,6 @@
   return response
 
 
-<<<<<<< HEAD
-=======
 @app.route('/getTopContextsWithMQR', methods=['GET'])
 def getTopContextsWithMQR() -> Response:
   """
@@ -535,6 +527,5 @@
   return response
 
 
->>>>>>> 7306dc35
 if __name__ == '__main__':
   app.run(debug=True, port=int(os.getenv("PORT", default=8000)))  # nosec -- reasonable bandit error suppression