import json
import os
import time
from typing import List

from dotenv import load_dotenv
from flask import (
    Flask,
    Response,
    abort,
    jsonify,
    make_response,
    request,
    send_from_directory,
)
from flask_cors import CORS
from flask_executor import Executor
from flask_injector import FlaskInjector, RequestScope
from injector import Binder, SingletonScope

from ai_ta_backend.beam.nomic_logging import create_document_map
from ai_ta_backend.database.aws import AWSStorage
from ai_ta_backend.database.sql import SQLDatabase
from ai_ta_backend.database.vector import VectorDatabase
from ai_ta_backend.executors.flask_executor import (
    ExecutorInterface,
    FlaskExecutorAdapter,
)
from ai_ta_backend.executors.process_pool_executor import (
    ProcessPoolExecutorAdapter,
    ProcessPoolExecutorInterface,
)
from ai_ta_backend.executors.thread_pool_executor import (
    ThreadPoolExecutorAdapter,
    ThreadPoolExecutorInterface,
)
from ai_ta_backend.service.export_service import ExportService
from ai_ta_backend.service.nomic_service import NomicService
from ai_ta_backend.service.posthog_service import PosthogService
from ai_ta_backend.service.retrieval_service import RetrievalService
from ai_ta_backend.service.sentry_service import SentryService
<<<<<<< HEAD
from posthog import Posthog
import ray
import sentry_sdk

# from ai_ta_backend.canvas import CanvasAPI

# from ai_ta_backend.export_data import export_convo_history_json, export_documents_json, check_s3_path_and_download
# from ai_ta_backend.nomic_logging import get_nomic_map, log_convo_to_nomic, create_document_map
# from ai_ta_backend.vector_database import Ingest
# from ai_ta_backend.web_scrape import WebScrape, mit_course_download
from ai_ta_backend.journal_ingest import (get_arxiv_fulltext, downloadSpringerFulltext, 
                                          downloadElsevierFulltextFromId, getFromDoi, 
                                          downloadPubmedArticles, searchPubmedArticlesWithEutils,
                                          searchScopusArticles, searchScienceDirectArticles)

# Sentry.io error logging
sentry_sdk.init(
    dsn=os.getenv("SENTRY_DSN"),
    # Set traces_sample_rate to 1.0 to capture 100% of transactions for performance monitoring.
    traces_sample_rate=1.0,
    # Set profiles_sample_rate to 1.0 to profile 100% of sampled transactions.
    # We recommend adjusting this value in production.
    profiles_sample_rate=1.0,
    enable_tracing=True)

from ai_ta_backend.beam.nomic_logging import create_document_map
=======
from ai_ta_backend.service.workflow_service import WorkflowService
>>>>>>> 80304d4a

app = Flask(__name__)
CORS(app)
executor = Executor(app)
# app.config['EXECUTOR_MAX_WORKERS'] = 5 nothing == picks defaults for me
#app.config['SERVER_TIMEOUT'] = 1000  # seconds

# load API keys from globally-availabe .env file
load_dotenv()


@app.route('/')
def index() -> Response:
  """_summary_

  Args:
      test (int, optional): _description_. Defaults to 1.

  Returns:
      JSON: _description_
  """
  response = jsonify(
      {"hi there, this is a 404": "Welcome to UIUC.chat backend 🚅 Read the docs here: https://docs.uiuc.chat/ "})
  response.headers.add('Access-Control-Allow-Origin', '*')
  return response


@app.route('/getTopContexts', methods=['POST'])
def getTopContexts(service: RetrievalService) -> Response:
  """Get most relevant contexts for a given search query.
  
  Return value

  ## POST body
  course name (optional) str
      A json response with TBD fields.
  search_query
  token_limit
  doc_groups
  
  Returns
  -------
  JSON
      A json response with TBD fields.
  Metadata fields
  * pagenumber_or_timestamp
  * readable_filename
  * s3_pdf_path
  
  Example: 
  [
    {
      'readable_filename': 'Lumetta_notes', 
      'pagenumber_or_timestamp': 'pg. 19', 
      's3_pdf_path': '/courses/<course>/Lumetta_notes.pdf', 
      'text': 'In FSM, we do this...'
    }, 
  ]

  Raises
  ------
  Exception
      Testing how exceptions are handled.
  """
  data = request.get_json()
  search_query: str = data.get('search_query', '')
  course_name: str = data.get('course_name', '')
  token_limit: int = data.get('token_limit', 3000)
  doc_groups: List[str] = data.get('doc_groups', [])

  if search_query == '' or course_name == '':
    # proper web error "400 Bad request"
    abort(
        400,
        description=
        f"Missing one or more required parameters: 'search_query' and 'course_name' must be provided. Search query: `{search_query}`, Course name: `{course_name}`"
    )

  found_documents = service.getTopContexts(search_query, course_name, token_limit, doc_groups)

  response = jsonify(found_documents)
  response.headers.add('Access-Control-Allow-Origin', '*')
  return response


@app.route('/getAll', methods=['GET'])
def getAll(service: RetrievalService) -> Response:
  """Get all course materials based on the course_name
  """
  course_name: List[str] | str = request.args.get('course_name', default='', type=str)

  if course_name == '':
    # proper web error "400 Bad request"
    abort(
        400,
        description=f"Missing the one required parameter: 'course_name' must be provided. Course name: `{course_name}`")

  distinct_dicts = service.getAll(course_name)

  response = jsonify({"distinct_files": distinct_dicts})
  response.headers.add('Access-Control-Allow-Origin', '*')
  return response


@app.route('/delete', methods=['DELETE'])
def delete(service: RetrievalService, flaskExecutor: ExecutorInterface):
  """
  Delete a single file from all our database: S3, Qdrant, and Supabase (for now).
  Note, of course, we still have parts of that file in our logs.
  """
  course_name: str = request.args.get('course_name', default='', type=str)
  s3_path: str = request.args.get('s3_path', default='', type=str)
  source_url: str = request.args.get('url', default='', type=str)

  if course_name == '' or (s3_path == '' and source_url == ''):
    # proper web error "400 Bad request"
    abort(
        400,
        description=
        f"Missing one or more required parameters: 'course_name' and ('s3_path' or 'source_url') must be provided. Course name: `{course_name}`, S3 path: `{s3_path}`, source_url: `{source_url}`"
    )

  start_time = time.monotonic()
  # background execution of tasks!!
  flaskExecutor.submit(service.delete_data, course_name, s3_path, source_url)
  print(f"From {course_name}, deleted file: {s3_path}")
  print(f"⏰ Runtime of FULL delete func: {(time.monotonic() - start_time):.2f} seconds")
  # we need instant return. Delets are "best effort" assume always successful... sigh :(
  response = jsonify({"outcome": 'success'})
  response.headers.add('Access-Control-Allow-Origin', '*')
  return response


@app.route('/getNomicMap', methods=['GET'])
def nomic_map(service: NomicService):
  course_name: str = request.args.get('course_name', default='', type=str)
  map_type: str = request.args.get('map_type', default='conversation', type=str)

  if course_name == '':
    # proper web error "400 Bad request"
    abort(400, description=f"Missing required parameter: 'course_name' must be provided. Course name: `{course_name}`")

  map_id = service.get_nomic_map(course_name, map_type)
  print("nomic map\n", map_id)

  response = jsonify(map_id)
  response.headers.add('Access-Control-Allow-Origin', '*')
  return response


@app.route('/createDocumentMap', methods=['GET'])
def createDocumentMap(service: NomicService):
  course_name: str = request.args.get('course_name', default='', type=str)

  if course_name == '':
    # proper web error "400 Bad request"
    abort(400, description=f"Missing required parameter: 'course_name' must be provided. Course name: `{course_name}`")

  map_id = create_document_map(course_name)

  response = jsonify(map_id)
  response.headers.add('Access-Control-Allow-Origin', '*')
  return response


@app.route('/createConversationMap', methods=['GET'])
def createConversationMap(service: NomicService):
  course_name: str = request.args.get('course_name', default='', type=str)

  if course_name == '':
    # proper web error "400 Bad request"
    abort(400, description=f"Missing required parameter: 'course_name' must be provided. Course name: `{course_name}`")

  map_id = service.create_conversation_map(course_name)

  response = jsonify(map_id)
  response.headers.add('Access-Control-Allow-Origin', '*')
  return response


@app.route('/logToConversationMap', methods=['GET'])
def logToConversationMap(service: NomicService, flaskExecutor: ExecutorInterface):
  course_name: str = request.args.get('course_name', default='', type=str)

  if course_name == '':
    # proper web error "400 Bad request"
    abort(400, description=f"Missing required parameter: 'course_name' must be provided. Course name: `{course_name}`")

  #map_id = service.log_to_conversation_map(course_name)
  map_id = flaskExecutor.submit(service.log_to_conversation_map, course_name).result()

  response = jsonify(map_id)
  response.headers.add('Access-Control-Allow-Origin', '*')
  return response


@app.route('/onResponseCompletion', methods=['POST'])
def logToNomic(service: NomicService, flaskExecutor: ExecutorInterface):
  data = request.get_json()
  course_name = data['course_name']
  conversation = data['conversation']

  if course_name == '' or conversation == '':
    # proper web error "400 Bad request"
    abort(
        400,
        description=
        f"Missing one or more required parameters: 'course_name' and 'conversation' must be provided. Course name: `{course_name}`, Conversation: `{conversation}`"
    )
  print(f"In /onResponseCompletion for course: {course_name}")

  # background execution of tasks!!
  #response = flaskExecutor.submit(service.log_convo_to_nomic, course_name, data)
  result = flaskExecutor.submit(service.log_to_conversation_map, course_name, conversation).result()
  response = jsonify({'outcome': 'success'})
  response.headers.add('Access-Control-Allow-Origin', '*')
  return response


@app.route('/export-convo-history-csv', methods=['GET'])
def export_convo_history(service: ExportService):
  course_name: str = request.args.get('course_name', default='', type=str)
  from_date: str = request.args.get('from_date', default='', type=str)
  to_date: str = request.args.get('to_date', default='', type=str)

  if course_name == '':
    # proper web error "400 Bad request"
    abort(400, description=f"Missing required parameter: 'course_name' must be provided. Course name: `{course_name}`")

  export_status = service.export_convo_history_json(course_name, from_date, to_date)
  print("EXPORT FILE LINKS: ", export_status)

  if export_status['response'] == "No data found between the given dates.":
    response = Response(status=204)
    response.headers.add('Access-Control-Allow-Origin', '*')

  elif export_status['response'] == "Download from S3":
    response = jsonify({"response": "Download from S3", "s3_path": export_status['s3_path']})
    response.headers.add('Access-Control-Allow-Origin', '*')

  else:
    response = make_response(
        send_from_directory(export_status['response'][2], export_status['response'][1], as_attachment=True))
    response.headers.add('Access-Control-Allow-Origin', '*')
    response.headers["Content-Disposition"] = f"attachment; filename={export_status['response'][1]}"
    os.remove(export_status['response'][0])

  return response


@app.route('/export-conversations-custom', methods=['GET'])
def export_conversations_custom(service: ExportService):
  course_name: str = request.args.get('course_name', default='', type=str)
  from_date: str = request.args.get('from_date', default='', type=str)
  to_date: str = request.args.get('to_date', default='', type=str)
  emails: str = request.args.getlist('destination_emails_list')

  if course_name == '' and emails == []:
    # proper web error "400 Bad request"
    abort(400, description=f"Missing required parameter: 'course_name' and 'destination_email_ids' must be provided.")

  export_status = service.export_conversations(course_name, from_date, to_date, emails)
  print("EXPORT FILE LINKS: ", export_status)

  if export_status['response'] == "No data found between the given dates.":
    response = Response(status=204)
    response.headers.add('Access-Control-Allow-Origin', '*')

  elif export_status['response'] == "Download from S3":
    response = jsonify({"response": "Download from S3", "s3_path": export_status['s3_path']})
    response.headers.add('Access-Control-Allow-Origin', '*')

  else:
    response = make_response(
        send_from_directory(export_status['response'][2], export_status['response'][1], as_attachment=True))
    response.headers.add('Access-Control-Allow-Origin', '*')
    response.headers["Content-Disposition"] = f"attachment; filename={export_status['response'][1]}"
    os.remove(export_status['response'][0])

  return response


@app.route('/exportDocuments', methods=['GET'])
def exportDocuments(service: ExportService):
  course_name: str = request.args.get('course_name', default='', type=str)
  from_date: str = request.args.get('from_date', default='', type=str)
  to_date: str = request.args.get('to_date', default='', type=str)

  if course_name == '':
    # proper web error "400 Bad request"
    abort(400, description=f"Missing required parameter: 'course_name' must be provided. Course name: `{course_name}`")

  export_status = service.export_documents_json(course_name, from_date, to_date)
  print("EXPORT FILE LINKS: ", export_status)

  if export_status['response'] == "No data found between the given dates.":
    response = Response(status=204)
    response.headers.add('Access-Control-Allow-Origin', '*')

  elif export_status['response'] == "Download from S3":
    response = jsonify({"response": "Download from S3", "s3_path": export_status['s3_path']})
    response.headers.add('Access-Control-Allow-Origin', '*')

  else:
    response = make_response(
        send_from_directory(export_status['response'][2], export_status['response'][1], as_attachment=True))
    response.headers.add('Access-Control-Allow-Origin', '*')
    response.headers["Content-Disposition"] = f"attachment; filename={export_status['response'][1]}"
    os.remove(export_status['response'][0])

  return response


@app.route('/getTopContextsWithMQR', methods=['GET'])
def getTopContextsWithMQR(service: RetrievalService, posthog_service: PosthogService) -> Response:
  """
  Get relevant contexts for a given search query, using Multi-query retrieval + filtering method.
  """
  search_query: str = request.args.get('search_query', default='', type=str)
  course_name: str = request.args.get('course_name', default='', type=str)
  token_limit: int = request.args.get('token_limit', default=3000, type=int)
  if search_query == '' or course_name == '':
    # proper web error "400 Bad request"
    abort(
        400,
        description=
        f"Missing one or more required parameters: 'search_query' and 'course_name' must be provided. Search query: `{search_query}`, Course name: `{course_name}`"
    )

  posthog_service.capture(event_name='filter_top_contexts_invoked',
                          properties={
                              'user_query': search_query,
                              'course_name': course_name,
                              'token_limit': token_limit,
                          })

  found_documents = service.getTopContextsWithMQR(search_query, course_name, token_limit)

  response = jsonify(found_documents)
  response.headers.add('Access-Control-Allow-Origin', '*')
  return response

@app.route('/get-arxiv-fulltext', methods=['GET'])
def get_arxiv_data():
  search_query: str = request.args.get('search_query', default='', type=str)
  arxiv_id = request.args.get('arxiv_id', default='', type=str)
  print("In /get-arxiv-fulltext: ", search_query)

  if search_query == '' and arxiv_id == '':
    # proper web error "400 Bad request"
    abort(
        400,
        description=
        f"Missing required parameters: 'arxiv_id' or 'search_query' must be provided."
    )

  fulltext = get_arxiv_fulltext(search_query, arxiv_id)

  response = jsonify(fulltext)
  response.headers.add('Access-Control-Allow-Origin', '*')
  return response

@app.route('/get-springer-fulltext', methods=['GET'])
def get_springer_data():
  course_name: str = request.args.get('course_name', default='', type=str)
  issn = request.args.get('issn', default='', type=str)
  subject = request.args.get('subject', default='', type=str)
  journal = request.args.get('journal', default='', type=str)
  title = request.args.get('title', default='', type=str)
  doi = request.args.get('doi', default='', type=str)

  print("In /get-springer-fulltext")

  if (issn == '' and subject == '' and journal == '' and title == '' and doi == '') or course_name == '':
    # proper web error "400 Bad request"
    abort(
        400,
        description=
        f"Missing required parameters: 'issn' or 'subject' or 'title' or 'journal' or 'doi' and 'course_name' must be provided."
    )

  fulltext = downloadSpringerFulltext(issn, subject, journal, title, doi, course_name)

  response = jsonify(fulltext)
  response.headers.add('Access-Control-Allow-Origin', '*')
  return response

@app.route('/get-elsevier-fulltext', methods=['GET'])
def get_elsevier_data():
  id = request.args.get('id', default='', type=str)
  id_type = request.args.get('id_type', default='doi', type=str)
  course_name = request.args.get('course_name', default='', type=str)

  print("In /get-elsevier-fulltext")

  if id == '' or id_type == '' or course_name == '':
    # proper web error "400 Bad request"
    abort(
        400,
        description=
        f"Missing required parameters: 'id', 'id_type' [doi, eid, pii, pubmed_id] and 'course_name' must be provided."
    )

  fulltext = downloadElsevierFulltextFromId(id, id_type, course_name)

  response = jsonify(fulltext)
  response.headers.add('Access-Control-Allow-Origin', '*')
  return response


@app.route('/getArticleFromDoi', methods=['GET'])
def getArticleFromDoi():
  doi = request.args.get('doi', default='', type=str)
  course_name = request.args.get('course_name', default='', type=str)

  print("In /getArticleFromDoi")

  if doi == '' or course_name == '':
    # proper web error "400 Bad request"
    abort(
        400,
        description=
        f"Missing required parameters: 'doi' and 'course_name' must be provided."
    )

  fulltext = getFromDoi(doi, course_name)

  response = jsonify(fulltext)
  response.headers.add('Access-Control-Allow-Origin', '*')
  return response

@app.route('/getArticleFromPubmed', methods=['GET'])
def getArticleFromPubmed():
  id = request.args.get('id', default='', type=str)
  from_date = request.args.get('from_date', default='', type=str)
  until_date = request.args.get('until_date', default='', type=str)
  format = request.args.get('format', default='', type=str)
  course_name = request.args.get('course_name', default='', type=str)

  print("In /getArticleFromPubmed")

  if (id == '' and from_date  == '' and until_date == '') or course_name == '':
    # proper web error "400 Bad request"
    abort(
        400,
        description=
        f"Missing required parameters: 'id', 'from_date', or 'until_date' and 'course_name' must be provided."
    )

  fulltext = downloadPubmedArticles(id, course_name, from_date=from_date, until_date=until_date, format=format)

  response = jsonify(fulltext)
  response.headers.add('Access-Control-Allow-Origin', '*')
  return response

@app.route('/getPubmedArticleWithEutils', methods=['GET'])
def getPubmedArticleWithEutils():
  course_name = request.args.get('course_name', default='', type=str)
  title = request.args.get('title', default='', type=str)
  journal = request.args.get('journal', default='', type=str)
  search_query = request.args.get('search_query', default='', type=str)

  print("In /getPubmedArticleWithEutils")

  if (title == '' and journal  == '' and search_query == '') or course_name == '':
    # proper web error "400 Bad request"
    abort(
        400,
        description=
        f"Missing required parameters: 'title', 'journal', or 'search_query' and 'course_name' must be provided."
    )

  fulltext = searchPubmedArticlesWithEutils(course_name, search_query, title, journal)

  response = jsonify(fulltext)
  response.headers.add('Access-Control-Allow-Origin', '*')
  return response

@app.route('/getScopusArticles', methods=['GET'])
def getScopusArticles() -> Response:
  """
  Download full-text article from Scopus
  """
  course_name = request.args.get('course_name', default='', type=str)
  article_title = request.args.get('article_title', default='', type=str)
  journal_title = request.args.get('journal_title', default='', type=str)
  search_str = request.args.get('search_str', default='', type=str)
  subject = request.args.get('subject', default='', type=str)
  issn = request.args.get('issn', default='', type=str)

  print("In /getScopusArticles")

  if (article_title == '' and journal_title  == '' and search_str == '' and issn == '' and subject == '') or course_name == '':
    # proper web error "400 Bad request"
    abort(
        400,
        description=
        f"Missing required parameters: 'article_title', 'journal_title', 'issn', 'subject' or 'search_str' and 'course_name' must be provided."
    )

  fulltext = searchScopusArticles(course_name, search_str, article_title, journal_title, subject, issn)

  response = jsonify(fulltext)
  response.headers.add('Access-Control-Allow-Origin', '*')
  return response

@app.route('/getScienceDirectArticles', methods=['GET'])
def getScienceDirectArticles() -> Response:
  """
  Download full-text article from Scopus
  """
  course_name = request.args.get('course_name', default='', type=str)
  article_title = request.args.get('article_title', default='', type=str)
  journal_title = request.args.get('journal_title', default='', type=str)
  search_str = request.args.get('search_str', default='', type=str)
  

  print("In /getScienceDirectArticles")

  if (article_title == '' and journal_title  == '' and search_str == '') or course_name == '':
    # proper web error "400 Bad request"
    abort(
        400,
        description=
        f"Missing required parameters: 'article_title', 'journal_title' or 'search_str' and 'course_name' must be provided."
    )

  fulltext = searchScienceDirectArticles(course_name, search_str, article_title, journal_title)

  response = jsonify(fulltext)
  response.headers.add('Access-Control-Allow-Origin', '*')
  return response


@app.route('/getworkflows', methods=['GET'])
def get_all_workflows(service: WorkflowService) -> Response:
  """
  Get all workflows from user.
  """

  api_key = request.args.get('api_key', default='', type=str)
  limit = request.args.get('limit', default=100, type=int)
  pagination = request.args.get('pagination', default=True, type=bool)
  active = request.args.get('active', default=False, type=bool)
  name = request.args.get('workflow_name', default='', type=str)
  print(request.args)

  print("In get_all_workflows.. api_key: ", api_key)

  # if no API Key, return empty set.
  # if api_key == '':
  #   # proper web error "400 Bad request"
  #   abort(400, description=f"Missing N8N API_KEY: 'api_key' must be provided. Search query: `{api_key}`")

  try:
    response = service.get_workflows(limit, pagination, api_key, active, name)
    response = jsonify(response)
    response.headers.add('Access-Control-Allow-Origin', '*')
    return response
  except Exception as e:
    if "unauthorized" in str(e).lower():
      print("Unauthorized error in get_all_workflows: ", e)
      abort(401, description=f"Unauthorized: 'api_key' is invalid. Search query: `{api_key}`")
    else:
      print("Error in get_all_workflows: ", e)
      abort(500, description=f"Failed to fetch n8n workflows: {e}")


@app.route('/switch_workflow', methods=['GET'])
def switch_workflow(service: WorkflowService) -> Response:
  """
  Activate or deactivate flow for user.
  """

  api_key = request.args.get('api_key', default='', type=str)
  activate = request.args.get('activate', default='', type=str)
  id = request.args.get('id', default='', type=str)

  print(request.args)

  if api_key == '':
    # proper web error "400 Bad request"
    abort(400, description=f"Missing N8N API_KEY: 'api_key' must be provided. Search query: `{api_key}`")

  try:
    print("activation!!!!!!!!!!!", activate)
    response = service.switch_workflow(id, api_key, activate)
    response = jsonify(response)
    response.headers.add('Access-Control-Allow-Origin', '*')
    return response
  except Exception as e:
    if e == "Unauthorized":
      abort(401, description=f"Unauthorized: 'api_key' is invalid. Search query: `{api_key}`")
    else:
      abort(400, description=f"Bad request: {e}")


@app.route('/run_flow', methods=['POST'])
def run_flow(service: WorkflowService) -> Response:
  """
  Run flow for a user and return results.
  """

  api_key = request.json.get('api_key', '')
  name = request.json.get('name', '')
  data = request.json.get('data', '')

  print("Got /run_flow request:", request.json)

  if api_key == '':
    # proper web error "400 Bad request"
    abort(400, description=f"Missing N8N API_KEY: 'api_key' must be provided. Search query: `{api_key}`")

  try:
    response = service.main_flow(name, api_key, data)
    response = jsonify(response)
    response.headers.add('Access-Control-Allow-Origin', '*')
    return response
  except Exception as e:
    if e == "Unauthorized":
      response = jsonify(error=str(e), message=f"Unauthorized: 'api_key' is invalid. Search query: `{api_key}`")
      response.status_code = 401
      response.headers.add('Access-Control-Allow-Origin', '*')
      return response
    else:
      response = jsonify(error=str(e), message=f"Internal Server Error {e}")
      response.status_code = 500
      response.headers.add('Access-Control-Allow-Origin', '*')
      return response


def configure(binder: Binder) -> None:
  binder.bind(RetrievalService, to=RetrievalService, scope=RequestScope)
  binder.bind(PosthogService, to=PosthogService, scope=SingletonScope)
  binder.bind(SentryService, to=SentryService, scope=SingletonScope)
  binder.bind(NomicService, to=NomicService, scope=SingletonScope)
  binder.bind(ExportService, to=ExportService, scope=SingletonScope)
  binder.bind(WorkflowService, to=WorkflowService, scope=SingletonScope)
  binder.bind(VectorDatabase, to=VectorDatabase, scope=SingletonScope)
  binder.bind(SQLDatabase, to=SQLDatabase, scope=SingletonScope)
  binder.bind(AWSStorage, to=AWSStorage, scope=SingletonScope)
  binder.bind(ExecutorInterface, to=FlaskExecutorAdapter(executor), scope=SingletonScope)
  binder.bind(ThreadPoolExecutorInterface, to=ThreadPoolExecutorAdapter, scope=SingletonScope)
  binder.bind(ProcessPoolExecutorInterface, to=ProcessPoolExecutorAdapter, scope=SingletonScope)


FlaskInjector(app=app, modules=[configure])

if __name__ == '__main__':
  app.run(debug=True, port=int(os.getenv("PORT", default=8000)))  # nosec -- reasonable bandit error suppression<|MERGE_RESOLUTION|>--- conflicted
+++ resolved
@@ -39,7 +39,6 @@
 from ai_ta_backend.service.posthog_service import PosthogService
 from ai_ta_backend.service.retrieval_service import RetrievalService
 from ai_ta_backend.service.sentry_service import SentryService
-<<<<<<< HEAD
 from posthog import Posthog
 import ray
 import sentry_sdk
@@ -64,11 +63,7 @@
     # We recommend adjusting this value in production.
     profiles_sample_rate=1.0,
     enable_tracing=True)
-
-from ai_ta_backend.beam.nomic_logging import create_document_map
-=======
 from ai_ta_backend.service.workflow_service import WorkflowService
->>>>>>> 80304d4a
 
 app = Flask(__name__)
 CORS(app)
@@ -411,197 +406,6 @@
   response.headers.add('Access-Control-Allow-Origin', '*')
   return response
 
-@app.route('/get-arxiv-fulltext', methods=['GET'])
-def get_arxiv_data():
-  search_query: str = request.args.get('search_query', default='', type=str)
-  arxiv_id = request.args.get('arxiv_id', default='', type=str)
-  print("In /get-arxiv-fulltext: ", search_query)
-
-  if search_query == '' and arxiv_id == '':
-    # proper web error "400 Bad request"
-    abort(
-        400,
-        description=
-        f"Missing required parameters: 'arxiv_id' or 'search_query' must be provided."
-    )
-
-  fulltext = get_arxiv_fulltext(search_query, arxiv_id)
-
-  response = jsonify(fulltext)
-  response.headers.add('Access-Control-Allow-Origin', '*')
-  return response
-
-@app.route('/get-springer-fulltext', methods=['GET'])
-def get_springer_data():
-  course_name: str = request.args.get('course_name', default='', type=str)
-  issn = request.args.get('issn', default='', type=str)
-  subject = request.args.get('subject', default='', type=str)
-  journal = request.args.get('journal', default='', type=str)
-  title = request.args.get('title', default='', type=str)
-  doi = request.args.get('doi', default='', type=str)
-
-  print("In /get-springer-fulltext")
-
-  if (issn == '' and subject == '' and journal == '' and title == '' and doi == '') or course_name == '':
-    # proper web error "400 Bad request"
-    abort(
-        400,
-        description=
-        f"Missing required parameters: 'issn' or 'subject' or 'title' or 'journal' or 'doi' and 'course_name' must be provided."
-    )
-
-  fulltext = downloadSpringerFulltext(issn, subject, journal, title, doi, course_name)
-
-  response = jsonify(fulltext)
-  response.headers.add('Access-Control-Allow-Origin', '*')
-  return response
-
-@app.route('/get-elsevier-fulltext', methods=['GET'])
-def get_elsevier_data():
-  id = request.args.get('id', default='', type=str)
-  id_type = request.args.get('id_type', default='doi', type=str)
-  course_name = request.args.get('course_name', default='', type=str)
-
-  print("In /get-elsevier-fulltext")
-
-  if id == '' or id_type == '' or course_name == '':
-    # proper web error "400 Bad request"
-    abort(
-        400,
-        description=
-        f"Missing required parameters: 'id', 'id_type' [doi, eid, pii, pubmed_id] and 'course_name' must be provided."
-    )
-
-  fulltext = downloadElsevierFulltextFromId(id, id_type, course_name)
-
-  response = jsonify(fulltext)
-  response.headers.add('Access-Control-Allow-Origin', '*')
-  return response
-
-
-@app.route('/getArticleFromDoi', methods=['GET'])
-def getArticleFromDoi():
-  doi = request.args.get('doi', default='', type=str)
-  course_name = request.args.get('course_name', default='', type=str)
-
-  print("In /getArticleFromDoi")
-
-  if doi == '' or course_name == '':
-    # proper web error "400 Bad request"
-    abort(
-        400,
-        description=
-        f"Missing required parameters: 'doi' and 'course_name' must be provided."
-    )
-
-  fulltext = getFromDoi(doi, course_name)
-
-  response = jsonify(fulltext)
-  response.headers.add('Access-Control-Allow-Origin', '*')
-  return response
-
-@app.route('/getArticleFromPubmed', methods=['GET'])
-def getArticleFromPubmed():
-  id = request.args.get('id', default='', type=str)
-  from_date = request.args.get('from_date', default='', type=str)
-  until_date = request.args.get('until_date', default='', type=str)
-  format = request.args.get('format', default='', type=str)
-  course_name = request.args.get('course_name', default='', type=str)
-
-  print("In /getArticleFromPubmed")
-
-  if (id == '' and from_date  == '' and until_date == '') or course_name == '':
-    # proper web error "400 Bad request"
-    abort(
-        400,
-        description=
-        f"Missing required parameters: 'id', 'from_date', or 'until_date' and 'course_name' must be provided."
-    )
-
-  fulltext = downloadPubmedArticles(id, course_name, from_date=from_date, until_date=until_date, format=format)
-
-  response = jsonify(fulltext)
-  response.headers.add('Access-Control-Allow-Origin', '*')
-  return response
-
-@app.route('/getPubmedArticleWithEutils', methods=['GET'])
-def getPubmedArticleWithEutils():
-  course_name = request.args.get('course_name', default='', type=str)
-  title = request.args.get('title', default='', type=str)
-  journal = request.args.get('journal', default='', type=str)
-  search_query = request.args.get('search_query', default='', type=str)
-
-  print("In /getPubmedArticleWithEutils")
-
-  if (title == '' and journal  == '' and search_query == '') or course_name == '':
-    # proper web error "400 Bad request"
-    abort(
-        400,
-        description=
-        f"Missing required parameters: 'title', 'journal', or 'search_query' and 'course_name' must be provided."
-    )
-
-  fulltext = searchPubmedArticlesWithEutils(course_name, search_query, title, journal)
-
-  response = jsonify(fulltext)
-  response.headers.add('Access-Control-Allow-Origin', '*')
-  return response
-
-@app.route('/getScopusArticles', methods=['GET'])
-def getScopusArticles() -> Response:
-  """
-  Download full-text article from Scopus
-  """
-  course_name = request.args.get('course_name', default='', type=str)
-  article_title = request.args.get('article_title', default='', type=str)
-  journal_title = request.args.get('journal_title', default='', type=str)
-  search_str = request.args.get('search_str', default='', type=str)
-  subject = request.args.get('subject', default='', type=str)
-  issn = request.args.get('issn', default='', type=str)
-
-  print("In /getScopusArticles")
-
-  if (article_title == '' and journal_title  == '' and search_str == '' and issn == '' and subject == '') or course_name == '':
-    # proper web error "400 Bad request"
-    abort(
-        400,
-        description=
-        f"Missing required parameters: 'article_title', 'journal_title', 'issn', 'subject' or 'search_str' and 'course_name' must be provided."
-    )
-
-  fulltext = searchScopusArticles(course_name, search_str, article_title, journal_title, subject, issn)
-
-  response = jsonify(fulltext)
-  response.headers.add('Access-Control-Allow-Origin', '*')
-  return response
-
-@app.route('/getScienceDirectArticles', methods=['GET'])
-def getScienceDirectArticles() -> Response:
-  """
-  Download full-text article from Scopus
-  """
-  course_name = request.args.get('course_name', default='', type=str)
-  article_title = request.args.get('article_title', default='', type=str)
-  journal_title = request.args.get('journal_title', default='', type=str)
-  search_str = request.args.get('search_str', default='', type=str)
-  
-
-  print("In /getScienceDirectArticles")
-
-  if (article_title == '' and journal_title  == '' and search_str == '') or course_name == '':
-    # proper web error "400 Bad request"
-    abort(
-        400,
-        description=
-        f"Missing required parameters: 'article_title', 'journal_title' or 'search_str' and 'course_name' must be provided."
-    )
-
-  fulltext = searchScienceDirectArticles(course_name, search_str, article_title, journal_title)
-
-  response = jsonify(fulltext)
-  response.headers.add('Access-Control-Allow-Origin', '*')
-  return response
-
 
 @app.route('/getworkflows', methods=['GET'])
 def get_all_workflows(service: WorkflowService) -> Response:
@@ -698,6 +502,197 @@
       response.status_code = 500
       response.headers.add('Access-Control-Allow-Origin', '*')
       return response
+
+@app.route('/get-arxiv-fulltext', methods=['GET'])
+def get_arxiv_data():
+  search_query: str = request.args.get('search_query', default='', type=str)
+  arxiv_id = request.args.get('arxiv_id', default='', type=str)
+  print("In /get-arxiv-fulltext: ", search_query)
+
+  if search_query == '' and arxiv_id == '':
+    # proper web error "400 Bad request"
+    abort(
+        400,
+        description=
+        f"Missing required parameters: 'arxiv_id' or 'search_query' must be provided."
+    )
+
+  fulltext = get_arxiv_fulltext(search_query, arxiv_id)
+
+  response = jsonify(fulltext)
+  response.headers.add('Access-Control-Allow-Origin', '*')
+  return response
+
+@app.route('/get-springer-fulltext', methods=['GET'])
+def get_springer_data():
+  course_name: str = request.args.get('course_name', default='', type=str)
+  issn = request.args.get('issn', default='', type=str)
+  subject = request.args.get('subject', default='', type=str)
+  journal = request.args.get('journal', default='', type=str)
+  title = request.args.get('title', default='', type=str)
+  doi = request.args.get('doi', default='', type=str)
+
+  print("In /get-springer-fulltext")
+
+  if (issn == '' and subject == '' and journal == '' and title == '' and doi == '') or course_name == '':
+    # proper web error "400 Bad request"
+    abort(
+        400,
+        description=
+        f"Missing required parameters: 'issn' or 'subject' or 'title' or 'journal' or 'doi' and 'course_name' must be provided."
+    )
+
+  fulltext = downloadSpringerFulltext(issn, subject, journal, title, doi, course_name)
+
+  response = jsonify(fulltext)
+  response.headers.add('Access-Control-Allow-Origin', '*')
+  return response
+
+@app.route('/get-elsevier-fulltext', methods=['GET'])
+def get_elsevier_data():
+  id = request.args.get('id', default='', type=str)
+  id_type = request.args.get('id_type', default='doi', type=str)
+  course_name = request.args.get('course_name', default='', type=str)
+
+  print("In /get-elsevier-fulltext")
+
+  if id == '' or id_type == '' or course_name == '':
+    # proper web error "400 Bad request"
+    abort(
+        400,
+        description=
+        f"Missing required parameters: 'id', 'id_type' [doi, eid, pii, pubmed_id] and 'course_name' must be provided."
+    )
+
+  fulltext = downloadElsevierFulltextFromId(id, id_type, course_name)
+
+  response = jsonify(fulltext)
+  response.headers.add('Access-Control-Allow-Origin', '*')
+  return response
+
+
+@app.route('/getArticleFromDoi', methods=['GET'])
+def getArticleFromDoi():
+  doi = request.args.get('doi', default='', type=str)
+  course_name = request.args.get('course_name', default='', type=str)
+
+  print("In /getArticleFromDoi")
+
+  if doi == '' or course_name == '':
+    # proper web error "400 Bad request"
+    abort(
+        400,
+        description=
+        f"Missing required parameters: 'doi' and 'course_name' must be provided."
+    )
+
+  fulltext = getFromDoi(doi, course_name)
+
+  response = jsonify(fulltext)
+  response.headers.add('Access-Control-Allow-Origin', '*')
+  return response
+
+@app.route('/getArticleFromPubmed', methods=['GET'])
+def getArticleFromPubmed():
+  id = request.args.get('id', default='', type=str)
+  from_date = request.args.get('from_date', default='', type=str)
+  until_date = request.args.get('until_date', default='', type=str)
+  format = request.args.get('format', default='', type=str)
+  course_name = request.args.get('course_name', default='', type=str)
+
+  print("In /getArticleFromPubmed")
+
+  if (id == '' and from_date  == '' and until_date == '') or course_name == '':
+    # proper web error "400 Bad request"
+    abort(
+        400,
+        description=
+        f"Missing required parameters: 'id', 'from_date', or 'until_date' and 'course_name' must be provided."
+    )
+
+  fulltext = downloadPubmedArticles(id, course_name, from_date=from_date, until_date=until_date, format=format)
+
+  response = jsonify(fulltext)
+  response.headers.add('Access-Control-Allow-Origin', '*')
+  return response
+
+@app.route('/getPubmedArticleWithEutils', methods=['GET'])
+def getPubmedArticleWithEutils():
+  course_name = request.args.get('course_name', default='', type=str)
+  title = request.args.get('title', default='', type=str)
+  journal = request.args.get('journal', default='', type=str)
+  search_query = request.args.get('search_query', default='', type=str)
+
+  print("In /getPubmedArticleWithEutils")
+
+  if (title == '' and journal  == '' and search_query == '') or course_name == '':
+    # proper web error "400 Bad request"
+    abort(
+        400,
+        description=
+        f"Missing required parameters: 'title', 'journal', or 'search_query' and 'course_name' must be provided."
+    )
+
+  fulltext = searchPubmedArticlesWithEutils(course_name, search_query, title, journal)
+
+  response = jsonify(fulltext)
+  response.headers.add('Access-Control-Allow-Origin', '*')
+  return response
+
+@app.route('/getScopusArticles', methods=['GET'])
+def getScopusArticles() -> Response:
+  """
+  Download full-text article from Scopus
+  """
+  course_name = request.args.get('course_name', default='', type=str)
+  article_title = request.args.get('article_title', default='', type=str)
+  journal_title = request.args.get('journal_title', default='', type=str)
+  search_str = request.args.get('search_str', default='', type=str)
+  subject = request.args.get('subject', default='', type=str)
+  issn = request.args.get('issn', default='', type=str)
+
+  print("In /getScopusArticles")
+
+  if (article_title == '' and journal_title  == '' and search_str == '' and issn == '' and subject == '') or course_name == '':
+    # proper web error "400 Bad request"
+    abort(
+        400,
+        description=
+        f"Missing required parameters: 'article_title', 'journal_title', 'issn', 'subject' or 'search_str' and 'course_name' must be provided."
+    )
+
+  fulltext = searchScopusArticles(course_name, search_str, article_title, journal_title, subject, issn)
+
+  response = jsonify(fulltext)
+  response.headers.add('Access-Control-Allow-Origin', '*')
+  return response
+
+@app.route('/getScienceDirectArticles', methods=['GET'])
+def getScienceDirectArticles() -> Response:
+  """
+  Download full-text article from Scopus
+  """
+  course_name = request.args.get('course_name', default='', type=str)
+  article_title = request.args.get('article_title', default='', type=str)
+  journal_title = request.args.get('journal_title', default='', type=str)
+  search_str = request.args.get('search_str', default='', type=str)
+  
+
+  print("In /getScienceDirectArticles")
+
+  if (article_title == '' and journal_title  == '' and search_str == '') or course_name == '':
+    # proper web error "400 Bad request"
+    abort(
+        400,
+        description=
+        f"Missing required parameters: 'article_title', 'journal_title' or 'search_str' and 'course_name' must be provided."
+    )
+
+  fulltext = searchScienceDirectArticles(course_name, search_str, article_title, journal_title)
+
+  response = jsonify(fulltext)
+  response.headers.add('Access-Control-Allow-Origin', '*')
+  return response
 
 
 def configure(binder: Binder) -> None:
