import gc
import json
import os
import time
from typing import List

from dotenv import load_dotenv
from flask import Flask, Response, abort, jsonify, request
from flask_cors import CORS
from flask_executor import Executor
from sqlalchemy import JSON

from ai_ta_backend.nomic_logging import get_nomic_map, log_convo_to_nomic
from ai_ta_backend.vector_database import Ingest
from ai_ta_backend.web_scrape import mit_course_download, WebScrape

app = Flask(__name__)
CORS(app)
executor = Executor(app)
# app.config['EXECUTOR_MAX_WORKERS'] = 5 nothing == picks defaults for me

# load API keys from globally-availabe .env file
load_dotenv()

@app.route('/')
def index() -> Response:
  """_summary_

  Args:
      test (int, optional): _description_. Defaults to 1.

  Returns:
      JSON: _description_
  """
  response = jsonify({"Choo Choo": "Welcome to your Flask app 🚅"})
  response.headers.add('Access-Control-Allow-Origin', '*')
  return response


@app.route('/coursera', methods=['GET'])
def coursera() -> Response:
  try:
    course_name: str = request.args.get('course_name')  # type: ignore
    coursera_course_name: str = request.args.get('coursera_course_name')  # type: ignore
  except Exception as e:
    print(f"No course name provided: {e}")

  ingester = Ingest()
  results = ingester.ingest_coursera(coursera_course_name, course_name)  # type: ignore
  del ingester

  response = jsonify(results)
  response.headers.add('Access-Control-Allow-Origin', '*')
  return response


@app.route('/github', methods=['GET'])
def github() -> Response:
  course_name: str = request.args.get('course_name', default='', type=str)
  github_url: str = request.args.get('github_url', default='', type=str)

  if course_name == '' or github_url == '':
    # proper web error "400 Bad request"
    abort(
        400,
        description=
        f"Missing one or more required parameters: 'course_name' and 's3_path' must be provided. Course name: `{course_name}`, S3 path: `{github_url}`"
    )


  ingester = Ingest()
  results = ingester.ingest_github(github_url, course_name)
  del ingester
  response = jsonify(results)
  response.headers.add('Access-Control-Allow-Origin', '*')
  return response


@app.route('/delete-entire-course', methods=['GET'])
def delete_entire_course() -> Response:
  try:
    course_name: str = request.args.get('course_name')  # type: ignore
    # coursera_course_name: str = request.args.get('coursera_course_name') # type: ignore
  except Exception as e:
    print(f"No course name provided: {e}")

  ingester = Ingest()
  results = ingester.delete_entire_course(course_name)  # type: ignore
  del ingester

  response = jsonify(results)
  response.headers.add('Access-Control-Allow-Origin', '*')
  return response


@app.route('/getTopContexts', methods=['GET'])
def getTopContexts() -> Response:
  """Get most relevant contexts for a given search query.
  
  Return value

  ## GET arguments
  course name (optional) str
      A json response with TBD fields.
  search_query
  top_n
  
  Returns
  -------
  JSON
      A json response with TBD fields.
  Metadata fileds
  * pagenumber_or_timestamp
  * readable_filename
  * s3_pdf_path
  
  Example: 
  [
    {
      'readable_filename': 'Lumetta_notes', 
      'pagenumber_or_timestamp': 'pg. 19', 
      's3_pdf_path': '/courses/<course>/Lumetta_notes.pdf', 
      'text': 'In FSM, we do this...'
    }, 
  ]

  Raises
  ------
  Exception
      Testing how exceptions are handled.
  """
  print("In getRopContexts in Main()")
  search_query: str = request.args.get('search_query', default='', type=str)
  course_name: str = request.args.get('course_name', default='', type=str)
  token_limit: int = request.args.get('token_limit', default=3000, type=int)
  if search_query == '' or course_name == '':
    # proper web error "400 Bad request"
    abort(
        400,
        description=
        f"Missing one or more required parameters: 'search_query' and 'course_name' must be provided. Search query: `{search_query}`, Course name: `{course_name}`"
    )

  ingester = Ingest()
  found_documents = ingester.getTopContexts(search_query, course_name, token_limit)
  del ingester

  response = jsonify(found_documents)
  response.headers.add('Access-Control-Allow-Origin', '*')
  return response



@app.route('/get_stuffed_prompt', methods=['GET'])
def get_stuffed_prompt() -> Response:
  """Get most relevant contexts for a given search query.
  
  ## GET arguments
  course name (optional) str
      A json response with TBD fields.
  search_query
  top_n
  
  Returns
  -------
    String
    
  """
  course_name: str = request.args.get('course_name', default='', type=str)
  search_query: str = request.args.get('search_query', default='', type=str)
  token_limit: int = request.args.get('token_limit', default=-1, type=int)
  if course_name == '' or search_query == '' or token_limit == -1:
    # proper web error "400 Bad request"
    abort(
        400,
        description=
        f"Missing one or more required parameters: 'course_name', 'search_query', and 'token_limit' must be provided. Course name: `{course_name}`, Search query: `{search_query}`, Token limit: `{token_limit}`"
    )

  print("In /getTopContexts: ", search_query)
  if search_query is None:
    return jsonify({"error": "No parameter `search_query` provided. It is undefined."})
  if token_limit is None:
    token_limit = 3_000
  else:
    token_limit = int(token_limit)

  ingester = Ingest()
  prompt = ingester.get_stuffed_prompt(search_query, course_name, token_limit)
  del ingester

  response = jsonify(prompt)
  response.headers.add('Access-Control-Allow-Origin', '*')
  return response


@app.route('/ingest', methods=['GET'])
def ingest() -> Response:
  """Recursively ingests anything from S3 filepath and below. 
  Pass a s3_paths filepath (not URL) into our S3 bucket.
  
  Ingests all files, not just PDFs. 
  
  args:
    s3_paths: str | List[str]

  Returns:
      str: Success or Failure message. Failure message if any failures. TODO: email on failure.
  """
  s3_paths: List[str] | str = request.args.get('s3_paths', default='')
  course_name: List[str] | str = request.args.get('course_name', default='')

  if course_name == '' or s3_paths == '':
    # proper web error "400 Bad request"
    abort(
        400,
        description=
        f"Missing one or more required parameters: 'course_name' and 's3_path' must be provided. Course name: `{course_name}`, S3 path: `{s3_paths}`"
    )

  ingester = Ingest()
  success_fail_dict = ingester.bulk_ingest(s3_paths, course_name)
  del ingester

  response = jsonify(success_fail_dict)
  response.headers.add('Access-Control-Allow-Origin', '*')
  return response


@app.route('/getContextStuffedPrompt', methods=['GET'])
def getContextStuffedPrompt() -> Response:
  """
  Get a stuffed prompt for a given user question and course name.
  Args : 
    search_query (str)
    course_name (str) : used for metadata filtering
  Returns : str
    a very long "stuffed prompt" with question + summaries of 20 most relevant documents.
  """
  print("In /getContextStuffedPrompt")

  ingester = Ingest()
  search_query: str = request.args.get('search_query', default='', type=str)
  course_name: str = request.args.get('course_name', default='', type=str)
  top_n: int = request.args.get('top_n', default=-1, type=int)
  top_k_to_search: int = request.args.get('top_k_to_search', default=-1, type=int)
  
  if search_query == '' or course_name == '' or top_n == -1 or top_k_to_search == -1:
    # proper web error "400 Bad request"
    abort(
        400,
        description=
        f"Missing one or more required parameters: 'search_query', 'course_name', 'top_n', and 'top_k_to_search' must be provided. Search query: `{search_query}`, Course name: `{course_name}`, Top N: `{top_n}`, Top K to search: `{top_k_to_search}`"
    )

  start_time = time.monotonic()
  stuffed_prompt = ingester.get_context_stuffed_prompt(search_query, course_name, top_n, top_k_to_search)
  print(f"⏰ Runtime of EXTREME prompt stuffing: {(time.monotonic() - start_time):.2f} seconds")
  del ingester

  response = jsonify({"prompt": stuffed_prompt})
  response.headers.add('Access-Control-Allow-Origin', '*')
  return response


@app.route('/getAll', methods=['GET'])
def getAll() -> Response:
  """Get all course materials based on the course_name
  """
  course_name: List[str] | str = request.args.get('course_name', default='', type=str)

  if course_name == '':
    # proper web error "400 Bad request"
    abort(
        400,
        description=
        f"Missing the one required parameter: 'course_name' must be provided. Course name: `{course_name}`"
    )

  ingester = Ingest()
  distinct_dicts = ingester.getAll(course_name)
  del ingester

  response = jsonify({"distinct_files": distinct_dicts})
  response.headers.add('Access-Control-Allow-Origin', '*')
  return response


@app.route('/delete', methods=['DELETE'])
def delete():
  """
  Delete a single file from all our database: S3, Qdrant, and Supabase (for now).
  Note, of course, we still have parts of that file in our logs.
  """
  course_name: str = request.args.get('course_name', default='', type=str)
  s3_path: str = request.args.get('s3_path', default='', type=str)
  source_url: str = request.args.get('url', default='', type=str)

  if course_name == '' or (s3_path == '' and source_url == ''):
    # proper web error "400 Bad request"
    abort(
        400,
        description=
        f"Missing one or more required parameters: 'course_name' and ('s3_path' or 'source_url') must be provided. Course name: `{course_name}`, S3 path: `{s3_path}`, source_url: `{source_url}`"
    )

  start_time = time.monotonic()
  ingester = Ingest()
  # background execution of tasks!! 
  executor.submit(ingester.delete_data, course_name, s3_path, source_url)
  print(f"From {course_name}, deleted file: {s3_path}")
  print(f"⏰ Runtime of FULL delete func: {(time.monotonic() - start_time):.2f} seconds")
  del ingester

  # we need instant return. Delets are "best effort" assume always successful... sigh :(
  response = jsonify({"outcome": 'success'})
  response.headers.add('Access-Control-Allow-Origin', '*')
  return response

@app.route('/web-scrape', methods=['GET'])
def scrape() -> Response:
  url: str = request.args.get('url', default='', type=str)
  course_name: str = request.args.get('course_name', default='', type=str)
  max_urls: int = request.args.get('max_urls', default=100, type=int)
  max_depth: int = request.args.get('max_depth', default=2, type=int)
  timeout: int = request.args.get('timeout', default=3, type=int)
  stay_on_baseurl: bool | None = request.args.get('stay_on_baseurl', default=True, type=bool)

  if url == '' or max_urls == -1 or max_depth == -1 or timeout == -1 or course_name == '' or stay_on_baseurl is None:
    # proper web error "400 Bad request"
    abort(
        400,
        description=
        f"Missing one or more required parameters: 'url', 'max_urls', 'max_depth', 'timeout', 'course_name', and 'stay_on_baseurl' must be provided. url: `{url}`, max_urls: `{max_urls}`, max_depth: `{max_depth}`, timeout: `{timeout}`, course_name: `{course_name}`, stay_on_baseurl: `{stay_on_baseurl}`"
    )

  # print all input params
  print(f"Web scrape!")
  print(f"Url: {url}")
  print(f"Max Urls: {max_urls}")
  print(f"Max Depth: {max_depth}")
  print(f"Timeout in Seconds ⏰: {timeout}")
<<<<<<< HEAD
  
  scraper = WebScrape()
  success_fail_dict = scraper.main_crawler(url, course_name, max_urls, max_depth, timeout, stay_on_baseurl)
=======
  print(f"Stay on baseurl: {stay_on_baseurl}")

  success_fail_dict = main_crawler(url, course_name, max_urls, max_depth, timeout, stay_on_baseurl)
>>>>>>> 9eeef833

  response = jsonify(success_fail_dict)
  response.headers.add('Access-Control-Allow-Origin', '*')
  gc.collect() # manually invoke garbage collection, try to reduce memory on Railway $$$
  return response

@app.route('/mit-download', methods=['GET'])
def mit_download_course() -> Response:
  """ Web scraper built for 
  """
  url: str = request.args.get('url', default='', type=str)
  course_name: str = request.args.get('course_name', default='', type=str)
  local_dir: str = request.args.get('local_dir', default='', type=str)

  if url == '' or course_name == '' or local_dir == '':
    # proper web error "400 Bad request"
    abort(
        400,
        description=
        f"Missing one or more required parameters: 'url', 'course_name', and 'local_dir' must be provided. url: `{url}`, course_name: `{course_name}`, local_dir: `{local_dir}`"
    )

  success_fail = mit_course_download(url, course_name, local_dir)

  response = jsonify(success_fail)
  response.headers.add('Access-Control-Allow-Origin', '*')
  return response


@app.route('/getNomicMap', methods=['GET'])
def nomic_map():
  course_name: str = request.args.get('course_name', default='', type=str)
  if course_name == '':
    # proper web error "400 Bad request"
    abort(
        400,
        description=
        f"Missing required parameter: 'course_name' must be provided. Course name: `{course_name}`"
    )

  map_id = get_nomic_map(course_name)
  print("nomic map\n", map_id)

  response = jsonify(map_id)
  response.headers.add('Access-Control-Allow-Origin', '*')
  return response

@app.route('/onResponseCompletion', methods=['POST'])
def logToNomic():
  data = request.get_json()
  course_name = data['course_name']
  conversation = data['conversation']
  if course_name == '' or conversation == '':
    # proper web error "400 Bad request"
    abort(
        400,
        description=
        f"Missing one or more required parameters: 'course_name' and 'conversation' must be provided. Course name: `{course_name}`, Conversation: `{conversation}`"
    )
  print(f"In /onResponseCompletion for course: {course_name}")

  # background execution of tasks!! 
  response = executor.submit(log_convo_to_nomic, course_name, data)
  response = jsonify({'outcome': 'success'})
  response.headers.add('Access-Control-Allow-Origin', '*')
  return response


if __name__ == '__main__':
  app.run(debug=True, port=int(os.getenv("PORT", default=8000)))
<|MERGE_RESOLUTION|>--- conflicted
+++ resolved
@@ -1,421 +1,415 @@
-import gc
-import json
-import os
-import time
-from typing import List
-
-from dotenv import load_dotenv
-from flask import Flask, Response, abort, jsonify, request
-from flask_cors import CORS
-from flask_executor import Executor
-from sqlalchemy import JSON
-
-from ai_ta_backend.nomic_logging import get_nomic_map, log_convo_to_nomic
-from ai_ta_backend.vector_database import Ingest
-from ai_ta_backend.web_scrape import mit_course_download, WebScrape
-
-app = Flask(__name__)
-CORS(app)
-executor = Executor(app)
-# app.config['EXECUTOR_MAX_WORKERS'] = 5 nothing == picks defaults for me
-
-# load API keys from globally-availabe .env file
-load_dotenv()
-
-@app.route('/')
-def index() -> Response:
-  """_summary_
-
-  Args:
-      test (int, optional): _description_. Defaults to 1.
-
-  Returns:
-      JSON: _description_
-  """
-  response = jsonify({"Choo Choo": "Welcome to your Flask app 🚅"})
-  response.headers.add('Access-Control-Allow-Origin', '*')
-  return response
-
-
-@app.route('/coursera', methods=['GET'])
-def coursera() -> Response:
-  try:
-    course_name: str = request.args.get('course_name')  # type: ignore
-    coursera_course_name: str = request.args.get('coursera_course_name')  # type: ignore
-  except Exception as e:
-    print(f"No course name provided: {e}")
-
-  ingester = Ingest()
-  results = ingester.ingest_coursera(coursera_course_name, course_name)  # type: ignore
-  del ingester
-
-  response = jsonify(results)
-  response.headers.add('Access-Control-Allow-Origin', '*')
-  return response
-
-
-@app.route('/github', methods=['GET'])
-def github() -> Response:
-  course_name: str = request.args.get('course_name', default='', type=str)
-  github_url: str = request.args.get('github_url', default='', type=str)
-
-  if course_name == '' or github_url == '':
-    # proper web error "400 Bad request"
-    abort(
-        400,
-        description=
-        f"Missing one or more required parameters: 'course_name' and 's3_path' must be provided. Course name: `{course_name}`, S3 path: `{github_url}`"
-    )
-
-
-  ingester = Ingest()
-  results = ingester.ingest_github(github_url, course_name)
-  del ingester
-  response = jsonify(results)
-  response.headers.add('Access-Control-Allow-Origin', '*')
-  return response
-
-
-@app.route('/delete-entire-course', methods=['GET'])
-def delete_entire_course() -> Response:
-  try:
-    course_name: str = request.args.get('course_name')  # type: ignore
-    # coursera_course_name: str = request.args.get('coursera_course_name') # type: ignore
-  except Exception as e:
-    print(f"No course name provided: {e}")
-
-  ingester = Ingest()
-  results = ingester.delete_entire_course(course_name)  # type: ignore
-  del ingester
-
-  response = jsonify(results)
-  response.headers.add('Access-Control-Allow-Origin', '*')
-  return response
-
-
-@app.route('/getTopContexts', methods=['GET'])
-def getTopContexts() -> Response:
-  """Get most relevant contexts for a given search query.
-  
-  Return value
-
-  ## GET arguments
-  course name (optional) str
-      A json response with TBD fields.
-  search_query
-  top_n
-  
-  Returns
-  -------
-  JSON
-      A json response with TBD fields.
-  Metadata fileds
-  * pagenumber_or_timestamp
-  * readable_filename
-  * s3_pdf_path
-  
-  Example: 
-  [
-    {
-      'readable_filename': 'Lumetta_notes', 
-      'pagenumber_or_timestamp': 'pg. 19', 
-      's3_pdf_path': '/courses/<course>/Lumetta_notes.pdf', 
-      'text': 'In FSM, we do this...'
-    }, 
-  ]
-
-  Raises
-  ------
-  Exception
-      Testing how exceptions are handled.
-  """
-  print("In getRopContexts in Main()")
-  search_query: str = request.args.get('search_query', default='', type=str)
-  course_name: str = request.args.get('course_name', default='', type=str)
-  token_limit: int = request.args.get('token_limit', default=3000, type=int)
-  if search_query == '' or course_name == '':
-    # proper web error "400 Bad request"
-    abort(
-        400,
-        description=
-        f"Missing one or more required parameters: 'search_query' and 'course_name' must be provided. Search query: `{search_query}`, Course name: `{course_name}`"
-    )
-
-  ingester = Ingest()
-  found_documents = ingester.getTopContexts(search_query, course_name, token_limit)
-  del ingester
-
-  response = jsonify(found_documents)
-  response.headers.add('Access-Control-Allow-Origin', '*')
-  return response
-
-
-
-@app.route('/get_stuffed_prompt', methods=['GET'])
-def get_stuffed_prompt() -> Response:
-  """Get most relevant contexts for a given search query.
-  
-  ## GET arguments
-  course name (optional) str
-      A json response with TBD fields.
-  search_query
-  top_n
-  
-  Returns
-  -------
-    String
-    
-  """
-  course_name: str = request.args.get('course_name', default='', type=str)
-  search_query: str = request.args.get('search_query', default='', type=str)
-  token_limit: int = request.args.get('token_limit', default=-1, type=int)
-  if course_name == '' or search_query == '' or token_limit == -1:
-    # proper web error "400 Bad request"
-    abort(
-        400,
-        description=
-        f"Missing one or more required parameters: 'course_name', 'search_query', and 'token_limit' must be provided. Course name: `{course_name}`, Search query: `{search_query}`, Token limit: `{token_limit}`"
-    )
-
-  print("In /getTopContexts: ", search_query)
-  if search_query is None:
-    return jsonify({"error": "No parameter `search_query` provided. It is undefined."})
-  if token_limit is None:
-    token_limit = 3_000
-  else:
-    token_limit = int(token_limit)
-
-  ingester = Ingest()
-  prompt = ingester.get_stuffed_prompt(search_query, course_name, token_limit)
-  del ingester
-
-  response = jsonify(prompt)
-  response.headers.add('Access-Control-Allow-Origin', '*')
-  return response
-
-
-@app.route('/ingest', methods=['GET'])
-def ingest() -> Response:
-  """Recursively ingests anything from S3 filepath and below. 
-  Pass a s3_paths filepath (not URL) into our S3 bucket.
-  
-  Ingests all files, not just PDFs. 
-  
-  args:
-    s3_paths: str | List[str]
-
-  Returns:
-      str: Success or Failure message. Failure message if any failures. TODO: email on failure.
-  """
-  s3_paths: List[str] | str = request.args.get('s3_paths', default='')
-  course_name: List[str] | str = request.args.get('course_name', default='')
-
-  if course_name == '' or s3_paths == '':
-    # proper web error "400 Bad request"
-    abort(
-        400,
-        description=
-        f"Missing one or more required parameters: 'course_name' and 's3_path' must be provided. Course name: `{course_name}`, S3 path: `{s3_paths}`"
-    )
-
-  ingester = Ingest()
-  success_fail_dict = ingester.bulk_ingest(s3_paths, course_name)
-  del ingester
-
-  response = jsonify(success_fail_dict)
-  response.headers.add('Access-Control-Allow-Origin', '*')
-  return response
-
-
-@app.route('/getContextStuffedPrompt', methods=['GET'])
-def getContextStuffedPrompt() -> Response:
-  """
-  Get a stuffed prompt for a given user question and course name.
-  Args : 
-    search_query (str)
-    course_name (str) : used for metadata filtering
-  Returns : str
-    a very long "stuffed prompt" with question + summaries of 20 most relevant documents.
-  """
-  print("In /getContextStuffedPrompt")
-
-  ingester = Ingest()
-  search_query: str = request.args.get('search_query', default='', type=str)
-  course_name: str = request.args.get('course_name', default='', type=str)
-  top_n: int = request.args.get('top_n', default=-1, type=int)
-  top_k_to_search: int = request.args.get('top_k_to_search', default=-1, type=int)
-  
-  if search_query == '' or course_name == '' or top_n == -1 or top_k_to_search == -1:
-    # proper web error "400 Bad request"
-    abort(
-        400,
-        description=
-        f"Missing one or more required parameters: 'search_query', 'course_name', 'top_n', and 'top_k_to_search' must be provided. Search query: `{search_query}`, Course name: `{course_name}`, Top N: `{top_n}`, Top K to search: `{top_k_to_search}`"
-    )
-
-  start_time = time.monotonic()
-  stuffed_prompt = ingester.get_context_stuffed_prompt(search_query, course_name, top_n, top_k_to_search)
-  print(f"⏰ Runtime of EXTREME prompt stuffing: {(time.monotonic() - start_time):.2f} seconds")
-  del ingester
-
-  response = jsonify({"prompt": stuffed_prompt})
-  response.headers.add('Access-Control-Allow-Origin', '*')
-  return response
-
-
-@app.route('/getAll', methods=['GET'])
-def getAll() -> Response:
-  """Get all course materials based on the course_name
-  """
-  course_name: List[str] | str = request.args.get('course_name', default='', type=str)
-
-  if course_name == '':
-    # proper web error "400 Bad request"
-    abort(
-        400,
-        description=
-        f"Missing the one required parameter: 'course_name' must be provided. Course name: `{course_name}`"
-    )
-
-  ingester = Ingest()
-  distinct_dicts = ingester.getAll(course_name)
-  del ingester
-
-  response = jsonify({"distinct_files": distinct_dicts})
-  response.headers.add('Access-Control-Allow-Origin', '*')
-  return response
-
-
-@app.route('/delete', methods=['DELETE'])
-def delete():
-  """
-  Delete a single file from all our database: S3, Qdrant, and Supabase (for now).
-  Note, of course, we still have parts of that file in our logs.
-  """
-  course_name: str = request.args.get('course_name', default='', type=str)
-  s3_path: str = request.args.get('s3_path', default='', type=str)
-  source_url: str = request.args.get('url', default='', type=str)
-
-  if course_name == '' or (s3_path == '' and source_url == ''):
-    # proper web error "400 Bad request"
-    abort(
-        400,
-        description=
-        f"Missing one or more required parameters: 'course_name' and ('s3_path' or 'source_url') must be provided. Course name: `{course_name}`, S3 path: `{s3_path}`, source_url: `{source_url}`"
-    )
-
-  start_time = time.monotonic()
-  ingester = Ingest()
-  # background execution of tasks!! 
-  executor.submit(ingester.delete_data, course_name, s3_path, source_url)
-  print(f"From {course_name}, deleted file: {s3_path}")
-  print(f"⏰ Runtime of FULL delete func: {(time.monotonic() - start_time):.2f} seconds")
-  del ingester
-
-  # we need instant return. Delets are "best effort" assume always successful... sigh :(
-  response = jsonify({"outcome": 'success'})
-  response.headers.add('Access-Control-Allow-Origin', '*')
-  return response
-
-@app.route('/web-scrape', methods=['GET'])
-def scrape() -> Response:
-  url: str = request.args.get('url', default='', type=str)
-  course_name: str = request.args.get('course_name', default='', type=str)
-  max_urls: int = request.args.get('max_urls', default=100, type=int)
-  max_depth: int = request.args.get('max_depth', default=2, type=int)
-  timeout: int = request.args.get('timeout', default=3, type=int)
-  stay_on_baseurl: bool | None = request.args.get('stay_on_baseurl', default=True, type=bool)
-
-  if url == '' or max_urls == -1 or max_depth == -1 or timeout == -1 or course_name == '' or stay_on_baseurl is None:
-    # proper web error "400 Bad request"
-    abort(
-        400,
-        description=
-        f"Missing one or more required parameters: 'url', 'max_urls', 'max_depth', 'timeout', 'course_name', and 'stay_on_baseurl' must be provided. url: `{url}`, max_urls: `{max_urls}`, max_depth: `{max_depth}`, timeout: `{timeout}`, course_name: `{course_name}`, stay_on_baseurl: `{stay_on_baseurl}`"
-    )
-
-  # print all input params
-  print(f"Web scrape!")
-  print(f"Url: {url}")
-  print(f"Max Urls: {max_urls}")
-  print(f"Max Depth: {max_depth}")
-  print(f"Timeout in Seconds ⏰: {timeout}")
-<<<<<<< HEAD
-  
-  scraper = WebScrape()
-  success_fail_dict = scraper.main_crawler(url, course_name, max_urls, max_depth, timeout, stay_on_baseurl)
-=======
-  print(f"Stay on baseurl: {stay_on_baseurl}")
-
-  success_fail_dict = main_crawler(url, course_name, max_urls, max_depth, timeout, stay_on_baseurl)
->>>>>>> 9eeef833
-
-  response = jsonify(success_fail_dict)
-  response.headers.add('Access-Control-Allow-Origin', '*')
-  gc.collect() # manually invoke garbage collection, try to reduce memory on Railway $$$
-  return response
-
-@app.route('/mit-download', methods=['GET'])
-def mit_download_course() -> Response:
-  """ Web scraper built for 
-  """
-  url: str = request.args.get('url', default='', type=str)
-  course_name: str = request.args.get('course_name', default='', type=str)
-  local_dir: str = request.args.get('local_dir', default='', type=str)
-
-  if url == '' or course_name == '' or local_dir == '':
-    # proper web error "400 Bad request"
-    abort(
-        400,
-        description=
-        f"Missing one or more required parameters: 'url', 'course_name', and 'local_dir' must be provided. url: `{url}`, course_name: `{course_name}`, local_dir: `{local_dir}`"
-    )
-
-  success_fail = mit_course_download(url, course_name, local_dir)
-
-  response = jsonify(success_fail)
-  response.headers.add('Access-Control-Allow-Origin', '*')
-  return response
-
-
-@app.route('/getNomicMap', methods=['GET'])
-def nomic_map():
-  course_name: str = request.args.get('course_name', default='', type=str)
-  if course_name == '':
-    # proper web error "400 Bad request"
-    abort(
-        400,
-        description=
-        f"Missing required parameter: 'course_name' must be provided. Course name: `{course_name}`"
-    )
-
-  map_id = get_nomic_map(course_name)
-  print("nomic map\n", map_id)
-
-  response = jsonify(map_id)
-  response.headers.add('Access-Control-Allow-Origin', '*')
-  return response
-
-@app.route('/onResponseCompletion', methods=['POST'])
-def logToNomic():
-  data = request.get_json()
-  course_name = data['course_name']
-  conversation = data['conversation']
-  if course_name == '' or conversation == '':
-    # proper web error "400 Bad request"
-    abort(
-        400,
-        description=
-        f"Missing one or more required parameters: 'course_name' and 'conversation' must be provided. Course name: `{course_name}`, Conversation: `{conversation}`"
-    )
-  print(f"In /onResponseCompletion for course: {course_name}")
-
-  # background execution of tasks!! 
-  response = executor.submit(log_convo_to_nomic, course_name, data)
-  response = jsonify({'outcome': 'success'})
-  response.headers.add('Access-Control-Allow-Origin', '*')
-  return response
-
-
-if __name__ == '__main__':
-  app.run(debug=True, port=int(os.getenv("PORT", default=8000)))
+import gc
+import json
+import os
+import time
+from typing import List
+
+from dotenv import load_dotenv
+from flask import Flask, Response, abort, jsonify, request
+from flask_cors import CORS
+from flask_executor import Executor
+from sqlalchemy import JSON
+
+from ai_ta_backend.nomic_logging import get_nomic_map, log_convo_to_nomic
+from ai_ta_backend.vector_database import Ingest
+from ai_ta_backend.web_scrape import mit_course_download, WebScrape
+
+app = Flask(__name__)
+CORS(app)
+executor = Executor(app)
+# app.config['EXECUTOR_MAX_WORKERS'] = 5 nothing == picks defaults for me
+
+# load API keys from globally-availabe .env file
+load_dotenv()
+
+@app.route('/')
+def index() -> Response:
+  """_summary_
+
+  Args:
+      test (int, optional): _description_. Defaults to 1.
+
+  Returns:
+      JSON: _description_
+  """
+  response = jsonify({"Choo Choo": "Welcome to your Flask app 🚅"})
+  response.headers.add('Access-Control-Allow-Origin', '*')
+  return response
+
+
+@app.route('/coursera', methods=['GET'])
+def coursera() -> Response:
+  try:
+    course_name: str = request.args.get('course_name')  # type: ignore
+    coursera_course_name: str = request.args.get('coursera_course_name')  # type: ignore
+  except Exception as e:
+    print(f"No course name provided: {e}")
+
+  ingester = Ingest()
+  results = ingester.ingest_coursera(coursera_course_name, course_name)  # type: ignore
+  del ingester
+
+  response = jsonify(results)
+  response.headers.add('Access-Control-Allow-Origin', '*')
+  return response
+
+
+@app.route('/github', methods=['GET'])
+def github() -> Response:
+  course_name: str = request.args.get('course_name', default='', type=str)
+  github_url: str = request.args.get('github_url', default='', type=str)
+
+  if course_name == '' or github_url == '':
+    # proper web error "400 Bad request"
+    abort(
+        400,
+        description=
+        f"Missing one or more required parameters: 'course_name' and 's3_path' must be provided. Course name: `{course_name}`, S3 path: `{github_url}`"
+    )
+
+
+  ingester = Ingest()
+  results = ingester.ingest_github(github_url, course_name)
+  del ingester
+  response = jsonify(results)
+  response.headers.add('Access-Control-Allow-Origin', '*')
+  return response
+
+
+@app.route('/delete-entire-course', methods=['GET'])
+def delete_entire_course() -> Response:
+  try:
+    course_name: str = request.args.get('course_name')  # type: ignore
+    # coursera_course_name: str = request.args.get('coursera_course_name') # type: ignore
+  except Exception as e:
+    print(f"No course name provided: {e}")
+
+  ingester = Ingest()
+  results = ingester.delete_entire_course(course_name)  # type: ignore
+  del ingester
+
+  response = jsonify(results)
+  response.headers.add('Access-Control-Allow-Origin', '*')
+  return response
+
+
+@app.route('/getTopContexts', methods=['GET'])
+def getTopContexts() -> Response:
+  """Get most relevant contexts for a given search query.
+  
+  Return value
+
+  ## GET arguments
+  course name (optional) str
+      A json response with TBD fields.
+  search_query
+  top_n
+  
+  Returns
+  -------
+  JSON
+      A json response with TBD fields.
+  Metadata fileds
+  * pagenumber_or_timestamp
+  * readable_filename
+  * s3_pdf_path
+  
+  Example: 
+  [
+    {
+      'readable_filename': 'Lumetta_notes', 
+      'pagenumber_or_timestamp': 'pg. 19', 
+      's3_pdf_path': '/courses/<course>/Lumetta_notes.pdf', 
+      'text': 'In FSM, we do this...'
+    }, 
+  ]
+
+  Raises
+  ------
+  Exception
+      Testing how exceptions are handled.
+  """
+  print("In getRopContexts in Main()")
+  search_query: str = request.args.get('search_query', default='', type=str)
+  course_name: str = request.args.get('course_name', default='', type=str)
+  token_limit: int = request.args.get('token_limit', default=3000, type=int)
+  if search_query == '' or course_name == '':
+    # proper web error "400 Bad request"
+    abort(
+        400,
+        description=
+        f"Missing one or more required parameters: 'search_query' and 'course_name' must be provided. Search query: `{search_query}`, Course name: `{course_name}`"
+    )
+
+  ingester = Ingest()
+  found_documents = ingester.getTopContexts(search_query, course_name, token_limit)
+  del ingester
+
+  response = jsonify(found_documents)
+  response.headers.add('Access-Control-Allow-Origin', '*')
+  return response
+
+
+
+@app.route('/get_stuffed_prompt', methods=['GET'])
+def get_stuffed_prompt() -> Response:
+  """Get most relevant contexts for a given search query.
+  
+  ## GET arguments
+  course name (optional) str
+      A json response with TBD fields.
+  search_query
+  top_n
+  
+  Returns
+  -------
+    String
+    
+  """
+  course_name: str = request.args.get('course_name', default='', type=str)
+  search_query: str = request.args.get('search_query', default='', type=str)
+  token_limit: int = request.args.get('token_limit', default=-1, type=int)
+  if course_name == '' or search_query == '' or token_limit == -1:
+    # proper web error "400 Bad request"
+    abort(
+        400,
+        description=
+        f"Missing one or more required parameters: 'course_name', 'search_query', and 'token_limit' must be provided. Course name: `{course_name}`, Search query: `{search_query}`, Token limit: `{token_limit}`"
+    )
+
+  print("In /getTopContexts: ", search_query)
+  if search_query is None:
+    return jsonify({"error": "No parameter `search_query` provided. It is undefined."})
+  if token_limit is None:
+    token_limit = 3_000
+  else:
+    token_limit = int(token_limit)
+
+  ingester = Ingest()
+  prompt = ingester.get_stuffed_prompt(search_query, course_name, token_limit)
+  del ingester
+
+  response = jsonify(prompt)
+  response.headers.add('Access-Control-Allow-Origin', '*')
+  return response
+
+
+@app.route('/ingest', methods=['GET'])
+def ingest() -> Response:
+  """Recursively ingests anything from S3 filepath and below. 
+  Pass a s3_paths filepath (not URL) into our S3 bucket.
+  
+  Ingests all files, not just PDFs. 
+  
+  args:
+    s3_paths: str | List[str]
+
+  Returns:
+      str: Success or Failure message. Failure message if any failures. TODO: email on failure.
+  """
+  s3_paths: List[str] | str = request.args.get('s3_paths', default='')
+  course_name: List[str] | str = request.args.get('course_name', default='')
+
+  if course_name == '' or s3_paths == '':
+    # proper web error "400 Bad request"
+    abort(
+        400,
+        description=
+        f"Missing one or more required parameters: 'course_name' and 's3_path' must be provided. Course name: `{course_name}`, S3 path: `{s3_paths}`"
+    )
+
+  ingester = Ingest()
+  success_fail_dict = ingester.bulk_ingest(s3_paths, course_name)
+  del ingester
+
+  response = jsonify(success_fail_dict)
+  response.headers.add('Access-Control-Allow-Origin', '*')
+  return response
+
+
+@app.route('/getContextStuffedPrompt', methods=['GET'])
+def getContextStuffedPrompt() -> Response:
+  """
+  Get a stuffed prompt for a given user question and course name.
+  Args : 
+    search_query (str)
+    course_name (str) : used for metadata filtering
+  Returns : str
+    a very long "stuffed prompt" with question + summaries of 20 most relevant documents.
+  """
+  print("In /getContextStuffedPrompt")
+
+  ingester = Ingest()
+  search_query: str = request.args.get('search_query', default='', type=str)
+  course_name: str = request.args.get('course_name', default='', type=str)
+  top_n: int = request.args.get('top_n', default=-1, type=int)
+  top_k_to_search: int = request.args.get('top_k_to_search', default=-1, type=int)
+  
+  if search_query == '' or course_name == '' or top_n == -1 or top_k_to_search == -1:
+    # proper web error "400 Bad request"
+    abort(
+        400,
+        description=
+        f"Missing one or more required parameters: 'search_query', 'course_name', 'top_n', and 'top_k_to_search' must be provided. Search query: `{search_query}`, Course name: `{course_name}`, Top N: `{top_n}`, Top K to search: `{top_k_to_search}`"
+    )
+
+  start_time = time.monotonic()
+  stuffed_prompt = ingester.get_context_stuffed_prompt(search_query, course_name, top_n, top_k_to_search)
+  print(f"⏰ Runtime of EXTREME prompt stuffing: {(time.monotonic() - start_time):.2f} seconds")
+  del ingester
+
+  response = jsonify({"prompt": stuffed_prompt})
+  response.headers.add('Access-Control-Allow-Origin', '*')
+  return response
+
+
+@app.route('/getAll', methods=['GET'])
+def getAll() -> Response:
+  """Get all course materials based on the course_name
+  """
+  course_name: List[str] | str = request.args.get('course_name', default='', type=str)
+
+  if course_name == '':
+    # proper web error "400 Bad request"
+    abort(
+        400,
+        description=
+        f"Missing the one required parameter: 'course_name' must be provided. Course name: `{course_name}`"
+    )
+
+  ingester = Ingest()
+  distinct_dicts = ingester.getAll(course_name)
+  del ingester
+
+  response = jsonify({"distinct_files": distinct_dicts})
+  response.headers.add('Access-Control-Allow-Origin', '*')
+  return response
+
+
+@app.route('/delete', methods=['DELETE'])
+def delete():
+  """
+  Delete a single file from all our database: S3, Qdrant, and Supabase (for now).
+  Note, of course, we still have parts of that file in our logs.
+  """
+  course_name: str = request.args.get('course_name', default='', type=str)
+  s3_path: str = request.args.get('s3_path', default='', type=str)
+  source_url: str = request.args.get('url', default='', type=str)
+
+  if course_name == '' or (s3_path == '' and source_url == ''):
+    # proper web error "400 Bad request"
+    abort(
+        400,
+        description=
+        f"Missing one or more required parameters: 'course_name' and ('s3_path' or 'source_url') must be provided. Course name: `{course_name}`, S3 path: `{s3_path}`, source_url: `{source_url}`"
+    )
+
+  start_time = time.monotonic()
+  ingester = Ingest()
+  # background execution of tasks!! 
+  executor.submit(ingester.delete_data, course_name, s3_path, source_url)
+  print(f"From {course_name}, deleted file: {s3_path}")
+  print(f"⏰ Runtime of FULL delete func: {(time.monotonic() - start_time):.2f} seconds")
+  del ingester
+
+  # we need instant return. Delets are "best effort" assume always successful... sigh :(
+  response = jsonify({"outcome": 'success'})
+  response.headers.add('Access-Control-Allow-Origin', '*')
+  return response
+
+@app.route('/web-scrape', methods=['GET'])
+def scrape() -> Response:
+  url: str = request.args.get('url', default='', type=str)
+  course_name: str = request.args.get('course_name', default='', type=str)
+  max_urls: int = request.args.get('max_urls', default=100, type=int)
+  max_depth: int = request.args.get('max_depth', default=2, type=int)
+  timeout: int = request.args.get('timeout', default=3, type=int)
+  stay_on_baseurl: bool | None = request.args.get('stay_on_baseurl', default=True, type=bool)
+
+  if url == '' or max_urls == -1 or max_depth == -1 or timeout == -1 or course_name == '' or stay_on_baseurl is None:
+    # proper web error "400 Bad request"
+    abort(
+        400,
+        description=
+        f"Missing one or more required parameters: 'url', 'max_urls', 'max_depth', 'timeout', 'course_name', and 'stay_on_baseurl' must be provided. url: `{url}`, max_urls: `{max_urls}`, max_depth: `{max_depth}`, timeout: `{timeout}`, course_name: `{course_name}`, stay_on_baseurl: `{stay_on_baseurl}`"
+    )
+
+  # print all input params
+  print(f"Web scrape!")
+  print(f"Url: {url}")
+  print(f"Max Urls: {max_urls}")
+  print(f"Max Depth: {max_depth}")
+  print(f"Timeout in Seconds ⏰: {timeout}")
+  
+  scraper = WebScrape()
+  success_fail_dict = scraper.main_crawler(url, course_name, max_urls, max_depth, timeout, stay_on_baseurl)
+
+  response = jsonify(success_fail_dict)
+  response.headers.add('Access-Control-Allow-Origin', '*')
+  gc.collect() # manually invoke garbage collection, try to reduce memory on Railway $$$
+  return response
+
+@app.route('/mit-download', methods=['GET'])
+def mit_download_course() -> Response:
+  """ Web scraper built for 
+  """
+  url: str = request.args.get('url', default='', type=str)
+  course_name: str = request.args.get('course_name', default='', type=str)
+  local_dir: str = request.args.get('local_dir', default='', type=str)
+
+  if url == '' or course_name == '' or local_dir == '':
+    # proper web error "400 Bad request"
+    abort(
+        400,
+        description=
+        f"Missing one or more required parameters: 'url', 'course_name', and 'local_dir' must be provided. url: `{url}`, course_name: `{course_name}`, local_dir: `{local_dir}`"
+    )
+
+  success_fail = mit_course_download(url, course_name, local_dir)
+
+  response = jsonify(success_fail)
+  response.headers.add('Access-Control-Allow-Origin', '*')
+  return response
+
+
+@app.route('/getNomicMap', methods=['GET'])
+def nomic_map():
+  course_name: str = request.args.get('course_name', default='', type=str)
+  if course_name == '':
+    # proper web error "400 Bad request"
+    abort(
+        400,
+        description=
+        f"Missing required parameter: 'course_name' must be provided. Course name: `{course_name}`"
+    )
+
+  map_id = get_nomic_map(course_name)
+  print("nomic map\n", map_id)
+
+  response = jsonify(map_id)
+  response.headers.add('Access-Control-Allow-Origin', '*')
+  return response
+
+@app.route('/onResponseCompletion', methods=['POST'])
+def logToNomic():
+  data = request.get_json()
+  course_name = data['course_name']
+  conversation = data['conversation']
+  if course_name == '' or conversation == '':
+    # proper web error "400 Bad request"
+    abort(
+        400,
+        description=
+        f"Missing one or more required parameters: 'course_name' and 'conversation' must be provided. Course name: `{course_name}`, Conversation: `{conversation}`"
+    )
+  print(f"In /onResponseCompletion for course: {course_name}")
+
+  # background execution of tasks!! 
+  response = executor.submit(log_convo_to_nomic, course_name, data)
+  response = jsonify({'outcome': 'success'})
+  response.headers.add('Access-Control-Allow-Origin', '*')
+  return response
+
+
+if __name__ == '__main__':
+  app.run(debug=True, port=int(os.getenv("PORT", default=8000)))