--- conflicted
+++ resolved
@@ -664,67 +664,6 @@
   return response
 
 
-<<<<<<< HEAD
-@app.route('/generateMetadata', methods=['POST'])
-def generate_metadata(service: DocumentMetadataProcessor, flaskExecutor: ExecutorInterface) -> Response:
-  """
-    Generate metadata for Cedar Bluff documents and return CSV download.
-    """
-  print("In generateMetadata")
-  try:
-    data = request.get_json()
-    metadata_prompt = data.get('metadata_prompt', '')
-    document_ids = data.get('document_ids', [])
-
-    # Get initial run_id
-    generator = service.process_documents(input_prompt=metadata_prompt, document_ids=document_ids)
-    initial_response = next(generator)
-    run_id = initial_response['run_id']
-
-    # Continue processing in background
-    def continue_processing():
-      try:
-        for _ in generator:  # Consume the rest of the generator
-          pass
-      except Exception as e:
-        print(f"Background processing error: {str(e)}")
-
-    flaskExecutor.submit(continue_processing)
-
-    response = jsonify({"run_id": run_id})
-    response.headers.add('Access-Control-Allow-Origin', '*')
-    return response
-
-  except Exception as e:
-    print(f"Error generating metadata: {str(e)}")
-    response = jsonify({"error": str(e)})
-    response.status_code = 500
-    return response
-
-
-@app.route('/downloadMetadataCSV', methods=['POST'])
-def download_metadata_csv(service: DocumentMetadataProcessor) -> Response:
-  """
-  Download metadata CSV for Cedar Bluff documents.
-  """
-  print("In downloadMetadataCSV")
-  data = request.get_json()
-  run_ids = data.get('run_ids', [])
-
-  # Generate CSV file
-  csv_path = service.download_metadata_csv(run_ids=run_ids)
-  if not csv_path or not os.path.exists(csv_path[0]):
-    response = jsonify({"error": "Failed to generate CSV"})
-    response.status_code = 500
-    return response
-
-  # Return file for download
-  directory = os.path.dirname(csv_path[0])
-  response = make_response(send_from_directory(directory=directory, path=csv_path[1], as_attachment=True))
-  response.headers.add('Access-Control-Allow-Origin', '*')
-  response.headers["Content-Disposition"] = f"attachment; filename={csv_path[1]}"
-  os.remove(csv_path[0])
-=======
 @app.route('/send-transactional-email', methods=['POST'])
 def send_transactional_email(service: ExportService):
   to_recipients: str = request.json.get('to_recipients_list', [])
@@ -750,7 +689,68 @@
     response.data = f"An unexpected error occurred: {e}".encode()
 
   response.headers.add('Access-Control-Allow-Origin', '*')
->>>>>>> ed9ea385
+  return response
+
+
+@app.route('/generateMetadata', methods=['POST'])
+def generate_metadata(service: DocumentMetadataProcessor, flaskExecutor: ExecutorInterface) -> Response:
+  """
+    Generate metadata for Cedar Bluff documents and return CSV download.
+    """
+  print("In generateMetadata")
+  try:
+    data = request.get_json()
+    metadata_prompt = data.get('metadata_prompt', '')
+    document_ids = data.get('document_ids', [])
+
+    # Get initial run_id
+    generator = service.process_documents(input_prompt=metadata_prompt, document_ids=document_ids)
+    initial_response = next(generator)
+    run_id = initial_response['run_id']
+
+    # Continue processing in background
+    def continue_processing():
+      try:
+        for _ in generator:  # Consume the rest of the generator
+          pass
+      except Exception as e:
+        print(f"Background processing error: {str(e)}")
+
+    flaskExecutor.submit(continue_processing)
+
+    response = jsonify({"run_id": run_id})
+    response.headers.add('Access-Control-Allow-Origin', '*')
+    return response
+
+  except Exception as e:
+    print(f"Error generating metadata: {str(e)}")
+    response = jsonify({"error": str(e)})
+    response.status_code = 500
+    return response
+
+
+@app.route('/downloadMetadataCSV', methods=['POST'])
+def download_metadata_csv(service: DocumentMetadataProcessor) -> Response:
+  """
+  Download metadata CSV for Cedar Bluff documents.
+  """
+  print("In downloadMetadataCSV")
+  data = request.get_json()
+  run_ids = data.get('run_ids', [])
+
+  # Generate CSV file
+  csv_path = service.download_metadata_csv(run_ids=run_ids)
+  if not csv_path or not os.path.exists(csv_path[0]):
+    response = jsonify({"error": "Failed to generate CSV"})
+    response.status_code = 500
+    return response
+
+  # Return file for download
+  directory = os.path.dirname(csv_path[0])
+  response = make_response(send_from_directory(directory=directory, path=csv_path[1], as_attachment=True))
+  response.headers.add('Access-Control-Allow-Origin', '*')
+  response.headers["Content-Disposition"] = f"attachment; filename={csv_path[1]}"
+  os.remove(csv_path[0])
   return response
 
 
