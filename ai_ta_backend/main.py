--- conflicted
+++ resolved
@@ -380,7 +380,7 @@
   response.headers.add('Access-Control-Allow-Origin', '*')
   return response
 
-<<<<<<< HEAD
+
 @app.route('/insert_document_groups', methods=['POST'])
 def insert_document_groups(service: RetrievalService) -> Response:
     data = request.get_json()
@@ -389,7 +389,7 @@
     doc_group_count, docs_doc_group_count_sql, docs_doc_group_count_vdb = service.insertDocumentGroups(course_name, csv_path)
     
     return jsonify({"message": "Document groups and documents inserted successfully.", "doc_group_count": doc_group_count, "docs_doc_group_count_sql": docs_doc_group_count_sql, "docs_doc_group_count_vdb": docs_doc_group_count_vdb})
-=======
+
 @app.route('/getworkflows', methods=['GET'])
 def get_all_workflows(service: WorkflowService) -> Response:
   """
@@ -480,8 +480,6 @@
       abort(401, description=f"Unauthorized: 'api_key' is invalid. Search query: `{api_key}`")
     else:
       abort(400, description=f"Bad request: {e}")
-
->>>>>>> 118ba17a
 
 def configure(binder: Binder) -> None:
   binder.bind(RetrievalService, to=RetrievalService, scope=RequestScope)
